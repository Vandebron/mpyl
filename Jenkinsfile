pipeline {
    agent { node { label 'mpyl-dind-agent' } }
    options {
        ansiColor('xterm')
    }
    environment {
        DOCKER_REGISTRY = credentials('91751de6-20aa-4b12-8459-6e16094a233a')
        GIT_CREDENTIALS = credentials('e8bc2c24-e461-4dae-9122-e8ae8bd7ec07')
        GITHUB_TOKEN = credentials('github-pat-mpyl-vandebronjenkins')
        MPYL_GITHUB_APP_PRIVATE_KEY = credentials('mpyl_pipeline_github_app_private_key')
        SLACK_TOKEN = credentials('JENKINS_MPYL_APP_OAUTH_TOKEN')
        MPYL_JIRA_TOKEN = credentials('MPYL_JIRA_TOKEN')
        AWS_ACCESS_KEY_ID = credentials('AWS_ACCESS_KEY_ID')
        AWS_SECRET_ACCESS_KEY = credentials('AWS_SECRET_ACCESS_KEY')
        SOME_CREDENTIAL = 'some-credential'
    }
    stages {
        stage('Initialize Parameters') {
            when { expression { return params.BUILD_PARAMS == null || params.BUILD_PARAMS == ""  } }
            steps {
                script {
                    properties([parameters([
                        string(name: 'BUILD_PARAMS', defaultValue: '--all', description: 'Build parameters passed along with the run. Example: --help or --all'),
                        string(name: 'MPYL_CONFIG_BRANCH', defaultValue: 'main', description: 'Branch to use for mpyl_config repository'),
<<<<<<< HEAD
                        string(name: 'MPYL_RELEASE', defaultValue: "${CHANGE_ID}.*", description: 'MPyL version to be installed')
=======
                        booleanParam(name: 'MANUAL_BUILD', defaultValue: false, description: 'Enable manual project selection in the initialize phase'),
>>>>>>> 011da851
                    ])])
                    currentBuild.result = 'NOT_BUILT'
                    currentBuild.description = "Parameters can be set now"
                    currentBuild.displayName = "#${BUILD_NUMBER}-(Parameter load)"
                    echo("The build parameters have been created. Ready for real build.")
                    currentBuild.getRawBuild().getExecutor().interrupt(Result.NOT_BUILT)
                    sleep(1)
                }
            }
        }
        stage('Initialize MPyL') {
            steps {
                script {
                    def content = sh(script: "curl -s https://api.github.com/repos/Vandebron/mpyl_config/contents/mpyl_config.yml?ref=$MPYL_CONFIG_BRANCH -H 'Authorization: token $GIT_CREDENTIALS_PSW' -H 'Accept: application/vnd.github.v3.raw'", returnStdout: true)
                    writeFile(file: 'mpyl_config.yml', text: content)
                    withKubeConfig([credentialsId: 'jenkins-rancher-service-account-kubeconfig-test']) {
                        wrap([$class: 'BuildUser']) {
                            sh "pipenv clean"
                            sh "pipenv install --ignore-pipfile --skip-lock --site-packages --index https://test.pypi.org/simple/ 'mpyl==${params.MPYL_RELEASE}'"
                            sh "pipenv install -d --skip-lock"
                            sh "pipenv run mpyl version"
                            sh "pipenv run mpyl health --ci --upgrade"
                            sh "pipenv run mpyl projects lint"
                            sh "pipenv run mpyl projects upgrade"
                            sh "pipenv run mpyl repo status"
                            sh "pipenv run mpyl repo init"
                            env.SELECTED_PROJECTS = ""
                            if (params.MANUAL_BUILD) {
                                def projects = sh(script: "pipenv run mpyl projects names", returnStdout: true)
                                def boolParams = projects.split('\n').collect { project ->
                                    booleanParam(name: project, defaultValue: false)
                                }
                                def selectedProjects = input(id: 'userInput', message: 'Select project(s)', parameters: boolParams)
                                def selectedProjectsString = selectedProjects.findAll { key, value -> value }.keySet().join(',')
                                env.SELECTED_PROJECTS = "--projects " + selectedProjectsString
                            }
                            sh "pipenv run mpyl build status ${env.SELECTED_PROJECTS} ${(env.BUILD_PARAMS.contains("--all")) ? "--all" : ""}"
                            sh "pipenv run start-github-status-check"
                        }
                    }
                }
            }
        }
        stage('Build') {
            steps {
                wrap([$class: 'BuildUser']) {
                    sh "pipenv run mpyl build run --ci --stage build ${params.BUILD_PARAMS} ${env.SELECTED_PROJECTS}"
                }
            }
        }
        stage('Test') {
            steps {
                wrap([$class: 'BuildUser']) {
                    sh "pipenv run mpyl build run --ci --stage test --sequential ${params.BUILD_PARAMS} ${env.SELECTED_PROJECTS}"
                }
            }
        }
        stage('Deploy') {
            steps {
                withKubeConfig([credentialsId: 'jenkins-rancher-service-account-kubeconfig-test']) {
                    wrap([$class: 'BuildUser']) {
                        sh "pipenv run mpyl build run --ci --stage deploy --sequential ${params.BUILD_PARAMS} ${env.SELECTED_PROJECTS}"
                    }
                }
            }
        }
        stage('Post Deploy') {
            steps {
                withKubeConfig([credentialsId: 'jenkins-rancher-service-account-kubeconfig-test']) {
                    wrap([$class: 'BuildUser']) {
                        sh "pipenv run mpyl build run --ci --stage postdeploy --sequential ${params.BUILD_PARAMS} ${env.SELECTED_PROJECTS}"
                    }
                }
            }
        }
        stage("Report") {
            steps {
                wrap([$class: 'BuildUser']) {
                    sh "pipenv run report"
                }
            }
        }
    }
    post {
        always {
            script {
                def testResults = findFiles(glob: "tests/projects/**/*test*/*.xml")
                for (xml in testResults) {
                    touch xml.getPath()
                    junit "${xml.getPath()}"
                }
            }
        }
    }
}<|MERGE_RESOLUTION|>--- conflicted
+++ resolved
@@ -22,11 +22,8 @@
                     properties([parameters([
                         string(name: 'BUILD_PARAMS', defaultValue: '--all', description: 'Build parameters passed along with the run. Example: --help or --all'),
                         string(name: 'MPYL_CONFIG_BRANCH', defaultValue: 'main', description: 'Branch to use for mpyl_config repository'),
-<<<<<<< HEAD
                         string(name: 'MPYL_RELEASE', defaultValue: "${CHANGE_ID}.*", description: 'MPyL version to be installed')
-=======
                         booleanParam(name: 'MANUAL_BUILD', defaultValue: false, description: 'Enable manual project selection in the initialize phase'),
->>>>>>> 011da851
                     ])])
                     currentBuild.result = 'NOT_BUILT'
                     currentBuild.description = "Parameters can be set now"
