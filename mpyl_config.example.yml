--- conflicted
+++ resolved
@@ -101,8 +101,12 @@
   cypressSourceCodePath: 'tests/test_resources/cypress'
   kubectlConfigPath: !ENV ${KUBECONFIG:~/.kube/config}
 kubernetes:
-<<<<<<< HEAD
-  deployAction: KubectlManifest
+  deploymentStrategy:
+    rollingUpdate:
+      maxUnavailable: "25%"
+      maxSurge: "25%"
+    type: "RollingUpdate"
+  deployAction: HelmDeploy
   mainCluster:
     pr: 'K8S-Test'
     test: 'K8S-Test'
@@ -113,7 +117,7 @@
       clusterId: c-acme
       projectId: p-acme
       clusterEnv: test
-      context: acme-k8s-test
+      context: kind-chart-testing
     - name: K8S-Acceptance
       clusterId: c-acme
       projectId: p-acme
@@ -124,28 +128,6 @@
       projectId: p-lb52t
       clusterEnv: prod
       context: acme-k8s-prod
-=======
-  deploymentStrategy:
-    rollingUpdate:
-      maxUnavailable: "25%"
-      maxSurge: "25%"
-    type: "RollingUpdate"
-  deployAction: HelmDeploy
-  rancher:
-    cluster:
-      test:
-        clusterId: c-acme
-        clusterEnv: test
-        context: kind-chart-testing
-      acceptance:
-        clusterId: c-acme
-        clusterEnv: acce
-        context: acme-k8s-acce
-      production:
-        clusterId: c-acme
-        clusterEnv: prd
-        context: acme-k8s-prod
->>>>>>> 9db76985
 project: # default values
   allowedMaintainers: [ 'Team1', 'Team2', 'MPyL' ]
   deployment:
