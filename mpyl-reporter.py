--- conflicted
+++ resolved
@@ -7,11 +7,7 @@
 from rich.console import Console
 from rich.logging import RichHandler
 
-<<<<<<< HEAD
-from mpyl.constants import RUN_ARTIFACTS_FOLDER
-=======
-from mpyl.constants import BUILD_ARTIFACTS_FOLDER, RUN_RESULT_FILE_GLOB
->>>>>>> 9594f951
+from mpyl.constants import RUN_ARTIFACTS_FOLDER, RUN_RESULT_FILE_GLOB
 from mpyl.reporting.targets import ReportAccumulator
 from mpyl.reporting.targets.github import CommitCheck
 from mpyl.reporting.targets.github import PullRequestReporter
@@ -24,18 +20,11 @@
 
 
 def main(logger: Logger):
-<<<<<<< HEAD
-    run_result_file = Path(RUN_ARTIFACTS_FOLDER) / "run_result"
-
-    if not run_result_file.is_file():
-        logger.info(f"Run result file {run_result_file} not found. Nothing to report.")
-=======
-    run_result_files = list(Path(BUILD_ARTIFACTS_FOLDER).glob(RUN_RESULT_FILE_GLOB))
+    run_result_files = list(Path(RUN_ARTIFACTS_FOLDER).glob(RUN_RESULT_FILE_GLOB))
     if len(run_result_files) == 0:
         logger.info(
             f"Run result file(s) {RUN_RESULT_FILE_GLOB} not found. Nothing to report."
         )
->>>>>>> 9594f951
         sys.exit()
 
     config = parse_config("mpyl_config.yml")
