--- conflicted
+++ resolved
@@ -273,7 +273,6 @@
         return release.tag_name
 
 
-<<<<<<< HEAD
 def get_test_releases():
     console = Console()
     console.log("Fetching MPyL releases..")
@@ -287,7 +286,7 @@
     return versions
 
 
-def select_version(value) -> str:
+def select_version(value: str) -> str:
     versions = get_test_releases()
 
     def question(message: str) -> str:
@@ -304,8 +303,6 @@
     return value
 
 
-def ask_for_input(ctx, _param, value) -> Optional[str]:
-=======
 def select_target():
     return questionary.select(
         "Which environment do you want to deploy to?",
@@ -317,8 +314,7 @@
     ).ask()
 
 
-def ask_for_tag_input(ctx, _param, value) -> Optional[str]:
->>>>>>> f5de7721
+def ask_for_input(ctx, _param, value) -> Optional[str]:
     if value == "not_set":
         return None
     if value == "prompt" and str(_param) == "<Option tag>":
@@ -399,7 +395,7 @@
     is_flag=False,
     flag_value="prompt",
     default="not_set",
-    callback=ask_for_tag_input,
+    callback=ask_for_input,
 )
 @click.option(
     "--version",
@@ -439,7 +435,6 @@
     tag,
     all_,
     dryrun_,
-    version,
 ):
     upgrade_check = None
     try:
@@ -453,24 +448,24 @@
         jenkins_config = ctx.obj.config["jenkins"]
 
         selected_pipeline = pipeline if pipeline else jenkins_config["defaultPipeline"]
-<<<<<<< HEAD
+
         pipeline_parameters = {"TEST": "true", "VERSION": test} if test else {}
         pipeline_parameters["BUILD_PARAMS"] = ""
         if dryrun_:
             pipeline_parameters["BUILD_PARAMS"] += " --dryrun"
         if all_:
             pipeline_parameters["BUILD_PARAMS"] += " --all"
-=======
+
         pipeline_parameters = (
             {"TEST": "true" if test else "false", "VERSION": version} if version else {}
         )
->>>>>>> f5de7721
         if arguments:
             pipeline_parameters["BUILD_PARAMS"] = " ".join(arguments)
         if version:
             pipeline_parameters["MPYL_RELEASE"] = version
 
         run_argument = JenkinsRunParameters(
+
             jenkins_user=user,
             jenkins_password=password,
             config=ctx.obj.config,
@@ -479,12 +474,9 @@
             verbose=not silent or ctx.obj.verbose,
             follow=not background,
             tag=tag,
-<<<<<<< HEAD
             dryrun=dryrun_,
             all=all_,
-=======
             tag_target=getattr(Target, select_target()) if tag else None,
->>>>>>> f5de7721
         )
 
         run_jenkins(run_argument)
