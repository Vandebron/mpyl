--- conflicted
+++ resolved
@@ -38,12 +38,8 @@
 from ..constants import (
     DEFAULT_CONFIG_FILE_NAME,
     DEFAULT_RUN_PROPERTIES_FILE_NAME,
-<<<<<<< HEAD
     RUN_ARTIFACTS_FOLDER,
-=======
-    BUILD_ARTIFACTS_FOLDER,
     RUN_RESULT_FILE_GLOB,
->>>>>>> 9594f951
 )
 from ..project import load_project, Target
 from ..run_plan import RunPlan
@@ -181,16 +177,10 @@
     projects,
     dryrun_,
 ):  # pylint: disable=invalid-name
-<<<<<<< HEAD
-    run_result_file = Path(RUN_ARTIFACTS_FOLDER) / "run_result"
-    if not sequential and run_result_file.is_file():
-        run_result_file.unlink()
-=======
-    run_result_files = list(Path(BUILD_ARTIFACTS_FOLDER).glob(RUN_RESULT_FILE_GLOB))
+    run_result_files = list(Path(RUN_ARTIFACTS_FOLDER).glob(RUN_RESULT_FILE_GLOB))
     if not sequential:
         for run_result_file in run_result_files:
             run_result_file.unlink()
->>>>>>> 9594f951
 
     asyncio.run(warn_if_update(obj.console))
 
@@ -225,19 +215,8 @@
         run_properties=run_properties, cli_parameters=parameters, reporter=None
     )
 
-<<<<<<< HEAD
     Path(RUN_ARTIFACTS_FOLDER).mkdir(parents=True, exist_ok=True)
-
-    if sequential and run_result_file.is_file():
-        with open(run_result_file, "rb") as file:
-            previous_result: RunResult = pickle.load(file)
-            run_result.update_run_plan(previous_result.run_plan)
-            run_result.extend(previous_result.results)
-
-=======
-    Path(BUILD_ARTIFACTS_FOLDER).mkdir(parents=True, exist_ok=True)
     run_result_file = Path(BUILD_ARTIFACTS_FOLDER) / f"run_result-{uuid.uuid4()}.pickle"
->>>>>>> 9594f951
     with open(run_result_file, "wb") as file:
         pickle.dump(run_result, file, pickle.HIGHEST_PROTOCOL)
 
