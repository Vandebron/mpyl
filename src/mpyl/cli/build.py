--- conflicted
+++ resolved
@@ -165,17 +165,13 @@
     help="Comma separated list of the projects to build",
 )
 @click.pass_obj
-<<<<<<< HEAD
-def run(obj: CliContext, ci, all_, dryrun_, tag):  # pylint: disable=invalid-name
-=======
 def run(
-    obj: CliContext, ci, all_, tag, stage, sequential, projects
+    obj: CliContext, ci, all_, dryrun_ tag, stage, sequential, projects
 ):  # pylint: disable=invalid-name
     run_result_file = Path(BUILD_ARTIFACTS_FOLDER) / "run_result"
     if not sequential and run_result_file.is_file():
         run_result_file.unlink()
 
->>>>>>> 011da851
     asyncio.run(warn_if_update(obj.console))
 
     parameters = MpylCliParameters(
