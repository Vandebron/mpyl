"""Commands related to build"""
import asyncio
import logging
import shutil
import sys
from pathlib import Path
from typing import Optional
from distutils.version import LooseVersion
import requests

import click
import questionary
from click import ParamType
from click.shell_completion import CompletionItem
from github import Github
from github.GitRelease import GitRelease
from questionary import Choice
from rich.console import Console
from rich.markdown import Markdown

from . import (
    CliContext,
    CONFIG_PATH_HELP,
    check_updates,
    get_meta_version,
    parse_config_from_supplied_location,
)
from . import create_console_logger
from .commands.build.jenkins import JenkinsRunParameters, run_jenkins, get_token
from ..build import (
    run_mpyl,
    MpylCliParameters,
    get_build_plan,
)
from ..constants import (
    DEFAULT_CONFIG_FILE_NAME,
    DEFAULT_RUN_PROPERTIES_FILE_NAME,
    BUILD_ARTIFACTS_FOLDER,
)
from ..project import load_project, Target
from ..reporting.formatting.markdown import (
    execution_plan_as_markdown,
)
from ..steps.models import RunProperties
from ..utilities.github import GithubConfig
from ..utilities.pyaml_env import parse_config
from ..utilities.repo import Repository, RepoConfig


async def warn_if_update(console: Console):
    version = get_meta_version()
    update = await check_updates(meta=version)
    if update:
        console.print(
            Markdown(
                f"⚠️  **You can upgrade from {version} to {update} :** `pip install -U mpyl=={update}`. "
                f"After upgrading, you may need to run `mpyl projects upgrade` to upgrade your projects."
            )
        )


@click.group("build")
@click.option(
    "--config",
    "-c",
    required=True,
    type=click.Path(exists=True),
    help=CONFIG_PATH_HELP,
    envvar="MPYL_CONFIG_PATH",
    default=DEFAULT_CONFIG_FILE_NAME,
)
@click.option(
    "--properties",
    "-p",
    required=False,
    type=click.Path(exists=False),
    help="Path to run properties",
    envvar="MPYL_RUN_PROPERTIES_PATH",
    default=DEFAULT_RUN_PROPERTIES_FILE_NAME,
    show_default=True,
)
@click.option(
    "--verbose",
    "-v",
    is_flag=True,
    default=False,
    show_default=True,
    help="Verbose output",
)
@click.pass_context
def build(ctx, config, properties, verbose):
    """Pipeline build commands"""
    parsed_properties = parse_config(properties)
    parsed_config = parse_config(config)
    console_config = RunProperties.from_configuration(
        parsed_properties, parsed_config
    ).console
    console = create_console_logger(
        show_path=console_config.show_paths,
        verbose=verbose,
        max_width=console_config.width,
    )

    repo = ctx.with_resource(Repository(config=RepoConfig.from_config(parsed_config)))
    ctx.obj = CliContext(parsed_config, repo, console, verbose, parsed_properties)


@build.command(help="Run an MPyL build")
@click.option(
    "--ci",
    is_flag=True,
    help="Run as CI build instead of local. Ignores untracked changes.",
)
@click.option(
    "--all",
    "all_",
    is_flag=True,
    help="Build all projects, regardless of changes on branch",
)
@click.option(
    "--dryrun",
    "dryrun_",
    is_flag=True,
    default=False,
    help="don't push or deploy images",
)
@click.option("--tag", "-t", help="Tag to build", type=click.STRING, required=False)
@click.pass_obj
def run(obj: CliContext, ci, all_, dryrun_, tag):  # pylint: disable=invalid-name
    asyncio.run(warn_if_update(obj.console))

    parameters = MpylCliParameters(
        local=not ci,
        pull_main=all_,
        all=all_,
        dryrun=dryrun_,
        verbose=obj.verbose,
        tag=tag,
    )
    obj.console.log(parameters)

    if tag and not obj.repo.fit_for_tag_build(tag):
        obj.console.print(
            Markdown(
                f"Current state of repo is not fit for building tag `{tag}`."
                f"Validate the status of the repo by running `mpyl repo status`."
            )
        )
        sys.exit(1)

    run_properties = (
        RunProperties.from_configuration(obj.run_properties, obj.config, tag)
        if ci
        else RunProperties.for_local_run(
            obj.config, obj.repo.get_sha, obj.repo.get_branch, tag
        )
    )
    result = run_mpyl(
        run_properties=run_properties, cli_parameters=parameters, reporter=None
    )
    sys.exit(0 if result.is_success else 1)


@build.command(help="The status of the current local branch from MPyL's perspective")
@click.pass_obj
def status(obj: CliContext):
    upgrade_check = None
    try:
        upgrade_check = asyncio.wait_for(warn_if_update(obj.console), timeout=3)
        __print_status(obj)
    except asyncio.exceptions.TimeoutError:
        pass
    finally:
        if upgrade_check:
            asyncio.get_event_loop().run_until_complete(upgrade_check)


def __print_status(obj: CliContext):
    run_properties = RunProperties.from_configuration(obj.run_properties, obj.config)
    console = obj.console
    console.print(f"MPyL log level is set to {run_properties.console.log_level}")

    branch = obj.repo.get_branch
    main_branch = obj.repo.main_branch
    tag = run_properties.versioning.tag

    if tag is None:
        if run_properties.versioning.branch and not obj.repo.get_branch:
            console.print("Current branch is detached.")
        else:
            console.log(
                Markdown(
                    f"Branch not specified at `build.versioning.branch` in _{DEFAULT_RUN_PROPERTIES_FILE_NAME}_, "
                    f"falling back to git: _{obj.repo.get_branch}_"
                )
            )

        if branch == main_branch:
            console.log(f"On main branch ({branch}), cannot determine build status")
            return

    version = run_properties.versioning
    revision = version.revision or obj.repo.get_sha
    base_revision = obj.repo.base_revision
    if tag:
        console.print(Markdown(f"**Tag:** `{version.tag}` at `{revision}`. "))
    else:
        base_revision_specification = (
            f"at `{base_revision}`"
            if base_revision
            else f"not present. Earliest revision: `{obj.repo.root_commit_hex}` (grafted)."
        )
        console.print(
            Markdown(f"**Branch:** `{branch}`. Base {base_revision_specification}. ")
        )

    result = get_build_plan(
        logger=logging.getLogger("mpyl"),
        repo=obj.repo,
        run_properties=run_properties,
        cli_parameters=MpylCliParameters(local=sys.stdout.isatty()),
    )
    if result.run_plan:
        console.print(
            Markdown("**Execution plan:**  \n" + execution_plan_as_markdown(result))
        )
    else:
        console.print("No changes detected, nothing to do.")


class Pipeline(ParamType):
    name = "pipeline"

    def shell_complete(self, ctx: click.Context, param, incomplete: str):
        config: dict = parse_config_from_supplied_location(ctx, param)

        pipelines: dict[str, str] = config["jenkins"]["pipelines"]

        return [
            CompletionItem(value=pl[0], help=pl[1])
            for pl in pipelines.items()
            if incomplete in pl[0]
        ]


def select_tag(ctx) -> str:
    console = Console()
    with console.status("Fetching tags...") as spinner:
        github_config = GithubConfig.from_config(ctx.obj.config)
        github = Github(login_or_token=get_token(github_config))

        repo = github.get_repo(github_config.repository)

        def to_choice(git_release: GitRelease):
            title = (
                git_release.title
                + " "
                + git_release.body.split("* ")[-1].splitlines()[0]
            )
            return Choice(title=title, value=git_release.title)

        choices = map(to_choice, repo.get_releases())
        user_name = github.get_user().login

        def by_choice(choice: Choice):
            # prioritize own tags
            if user_name in str(choice.title):
                return f"9{choice.value}"
            return choice.value

        sorted_choices = sorted(choices, key=by_choice, reverse=True)

        spinner.stop()
        release_id = questionary.select(
            "Which tag do you want to release?",
            show_selected=True,
            choices=sorted_choices,
        ).ask()
        release = repo.get_release(release_id)
        return release.tag_name


<<<<<<< HEAD
<<<<<<< HEAD
=======
def get_test_releases():
    console = Console()
    console.log("Fetching MPyL releases..")
    url = "https://test.pypi.org/pypi/mpyl/json"
    data = requests.get(url, timeout=30).json()
    versions = list(data["releases"].keys())
    versions.sort(key=LooseVersion, reverse=True)
    versions = [version[:-4] for version in versions[:100]]
    versions = list(dict.fromkeys(versions))
    versions = [version + "*" for version in versions]
    return versions


def select_version(value: str) -> str:
    versions = get_test_releases()

    def question(message: str) -> str:
        return questionary.select(
            message=message,
            show_selected=True,
            choices=versions,
        ).ask()

    if value == "prompt":
        return question("Which version do you want to install?")
    if value not in versions:
        return question(
            "Version not recognized. Select one from the list .. Check --help for more info."
        )
    return value


>>>>>>> 914307fb
def select_target():
    return questionary.select(
        "Which environment do you want to deploy to?",
        show_selected=True,
        choices=[
            Choice(title=t.name, value=t.name)  # pylint: disable=no-member
            for t in [Target.ACCEPTANCE, Target.PULL_REQUEST_BASE, Target.PRODUCTION]
        ],
    ).ask()


<<<<<<< HEAD
def ask_for_tag_input(ctx, _param, value) -> Optional[str]:
=======
def get_test_releases():
    console = Console()
    console.log("Fetching MPyL releases..")
    url = "https://test.pypi.org/pypi/mpyl/json"
    data = requests.get(url, timeout=30).json()
    versions = list(data["releases"].keys())
    versions.sort(key=LooseVersion, reverse=True)
    versions = [version[:-4] for version in versions[:100]]
    versions = list(dict.fromkeys(versions))
    versions = [version + "*" for version in versions]
    return versions


def select_version(value) -> str:
    versions = get_test_releases()

    def question(message: str) -> str:
        return questionary.select(
            message=message,
            show_selected=True,
            choices=versions,
        ).ask()

    if value == "prompt":
        return question("Which version do you want to install?")
    if value not in versions:
        return question(
            "Version not recognized. Select one from the list .. Check --help for more info."
        )
    return value


def ask_for_input(ctx, _param, value) -> Optional[str]:
>>>>>>> e142750c ([TECH-435] add version flag)
=======
def ask_for_input(ctx, _param, value) -> Optional[str]:
>>>>>>> 914307fb
    if value == "not_set":
        return None
    if value == "prompt" and str(_param) == "<Option tag>":
        return select_tag(ctx)
    if str(_param) == "<Option version>":
        return select_version(value)
    return value


@build.command(help="Run a multi branch pipeline build on Jenkins")
@click.option(
    "--user",
    "-u",
    help="Authentication API user. Can be set via env var JENKINS_USER",
    envvar="JENKINS_USER",
    type=click.STRING,
    required=True,
)
@click.option(
    "--password",
    "-p",
    help="Authentication API password. Can be set via env var JENKINS_PASSWORD",
    envvar="JENKINS_PASSWORD",
    type=click.STRING,
    required=True,
)
@click.option(
    "--pipeline",
    "-pl",
    help="The pipeline to run. Must be one of the pipelines listed in `jenkins.pipelines`. "
    "Default value is `jenkins.defaultPipeline`",
    type=Pipeline(),
    required=False,
)
@click.option(
    "--version",
    "-v",
    help="A specific version on https://pypi.org/project/mpyl/ to use for the build.",
    type=click.STRING,
    required=False,
)
@click.option(
    "--test",
    "-t",
    help="The version supplied by `--version` should be considered from the Test PyPi mirror at"
    " https://test.pypi.org/project/mpyl/.",
    is_flag=True,
    default=False,
    required=False,
)
@click.option(
    "--arguments",
    "-a",
    multiple=True,
    help="A series of arguments to pass to the pipeline. Note that will run within the pipenv in jenkins. "
    "To execute `mpyl build status`, pass `-a run -a mpyl -a build -a status`",
)
@click.option(
    "--background",
    "-bg",
    help="Starts Jenkins build in a 'fire and forget' fashion. "
    "Can be set via env var MPYL_JENKINS_BACKGROUND",
    envvar="MPYL_JENKINS_BACKGROUND",
    is_flag=True,
    default=False,
)
@click.option(
    "--silent",
    "-s",
    help="Indicates whether to show Jenkins' logging or not. "
    "Can be set via env var MPYL_JENKINS_SILENT",
    envvar="MPYL_JENKINS_SILENT",
    is_flag=True,
    default=False,
)
@click.option(
    "--tag",
    is_flag=False,
    flag_value="prompt",
    default="not_set",
    callback=ask_for_input,
)
@click.option(
    "--version",
    "-v",
    is_flag=False,
    flag_value="prompt",
    default="not_set",
    envvar="MPYL_RELEASE",
    callback=ask_for_input,
    required=False,
    help="Set a specific test version to be installed. e.g. '235.*'",
)
@click.option(
    "--all",
    "all_",
    is_flag=True,
    help="Build all projects, regardless of changes on branch",
)
@click.option(
    "--dryrun",
    "dryrun_",
    is_flag=True,
    default=False,
    help="don't push or deploy images",
)
@click.option(
    "--version",
    "-v",
    is_flag=False,
    flag_value="prompt",
    default="not_set",
    envvar="MPYL_RELEASE",
    callback=ask_for_input,
    required=False,
    help="Set a specific test version to be installed. e.g. '235.*'",
)
@click.option(
    "--all",
    "all_",
    is_flag=True,
    help="Build all projects, regardless of changes on branch",
)
@click.option(
    "--dryrun",
    "dryrun_",
    is_flag=True,
    default=False,
    help="don't push or deploy images",
)
@click.pass_context
def jenkins(  # pylint: disable=too-many-locals, too-many-arguments
    ctx,
    user,
    password,
    pipeline,
    version,
    test,
    arguments,
    background,
    silent,
    tag,
    all_,
    dryrun_,
<<<<<<< HEAD
    version,
=======
>>>>>>> 914307fb
):
    upgrade_check = None
    try:
        upgrade_check = asyncio.wait_for(warn_if_update(ctx.obj.console), timeout=5)
        if "jenkins" not in ctx.obj.config:
            ctx.obj.console.print(
                "No Jenkins configuration found in config file. "
                "Please add a `jenkins` section to your MPyL config file."
            )
            sys.exit(0)
        jenkins_config = ctx.obj.config["jenkins"]

        selected_pipeline = pipeline if pipeline else jenkins_config["defaultPipeline"]

        pipeline_parameters = {"TEST": "true", "VERSION": test} if test else {}
        pipeline_parameters["BUILD_PARAMS"] = ""
        if dryrun_:
            pipeline_parameters["BUILD_PARAMS"] += " --dryrun"
        if all_:
            pipeline_parameters["BUILD_PARAMS"] += " --all"

<<<<<<< HEAD
=======
        pipeline_parameters = (
            {"TEST": "true" if test else "false", "VERSION": version} if version else {}
        )
>>>>>>> 914307fb
        if arguments:
            pipeline_parameters["BUILD_PARAMS"] = " ".join(arguments)
        if version:
            pipeline_parameters["MPYL_RELEASE"] = version

        run_argument = JenkinsRunParameters(
            jenkins_user=user,
            jenkins_password=password,
            config=ctx.obj.config,
            pipeline=selected_pipeline,
            pipeline_parameters=pipeline_parameters,
            verbose=not silent or ctx.obj.verbose,
            follow=not background,
            tag=tag,
            dryrun=dryrun_,
            all=all_,
            tag_target=getattr(Target, select_target()) if tag else None,
            dryrun=dryrun_,
            all=all_,
        )

        run_jenkins(run_argument)
    except asyncio.exceptions.TimeoutError:
        pass
    finally:
        if upgrade_check:
            asyncio.get_event_loop().run_until_complete(upgrade_check)


@build.command(help=f"Clean MPyL metadata in `{BUILD_ARTIFACTS_FOLDER}` folders")
@click.option(
    "--filter",
    "-f",
    "filter_",
    required=False,
    type=click.STRING,
    help="Filter based on filepath ",
)
@click.pass_obj
def clean(obj: CliContext, filter_):
    found_projects: list[Path] = [
        Path(
            load_project(
                obj.repo.root_dir, Path(project_path), strict=False
            ).target_path
        )
        for project_path in obj.repo.find_projects(filter_ if filter_ else "")
    ]

    paths_to_clean = [path for path in found_projects if path.exists()]
    if paths_to_clean:
        for target_path in paths_to_clean:
            shutil.rmtree(target_path)
            obj.console.print(f"🧹 Cleaned up {target_path}")
    else:
        obj.console.print("Nothing to clean")


if __name__ == "__main__":
    build()  # pylint: disable=no-value-for-parameter<|MERGE_RESOLUTION|>--- conflicted
+++ resolved
@@ -280,9 +280,6 @@
         return release.tag_name
 
 
-<<<<<<< HEAD
-<<<<<<< HEAD
-=======
 def get_test_releases():
     console = Console()
     console.log("Fetching MPyL releases..")
@@ -315,7 +312,7 @@
     return value
 
 
->>>>>>> 914307fb
+
 def select_target():
     return questionary.select(
         "Which environment do you want to deploy to?",
@@ -327,9 +324,6 @@
     ).ask()
 
 
-<<<<<<< HEAD
-def ask_for_tag_input(ctx, _param, value) -> Optional[str]:
-=======
 def get_test_releases():
     console = Console()
     console.log("Fetching MPyL releases..")
@@ -363,10 +357,6 @@
 
 
 def ask_for_input(ctx, _param, value) -> Optional[str]:
->>>>>>> e142750c ([TECH-435] add version flag)
-=======
-def ask_for_input(ctx, _param, value) -> Optional[str]:
->>>>>>> 914307fb
     if value == "not_set":
         return None
     if value == "prompt" and str(_param) == "<Option tag>":
@@ -511,10 +501,6 @@
     tag,
     all_,
     dryrun_,
-<<<<<<< HEAD
-    version,
-=======
->>>>>>> 914307fb
 ):
     upgrade_check = None
     try:
@@ -536,12 +522,9 @@
         if all_:
             pipeline_parameters["BUILD_PARAMS"] += " --all"
 
-<<<<<<< HEAD
-=======
         pipeline_parameters = (
             {"TEST": "true" if test else "false", "VERSION": version} if version else {}
         )
->>>>>>> 914307fb
         if arguments:
             pipeline_parameters["BUILD_PARAMS"] = " ".join(arguments)
         if version:
@@ -559,8 +542,6 @@
             dryrun=dryrun_,
             all=all_,
             tag_target=getattr(Target, select_target()) if tag else None,
-            dryrun=dryrun_,
-            all=all_,
         )
 
         run_jenkins(run_argument)
