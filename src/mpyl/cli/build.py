"""Commands related to build"""

import asyncio
import pickle
import shutil
import sys
from pathlib import Path
from typing import Optional, cast, Sequence

import click
import questionary
from click import ParamType
from click.shell_completion import CompletionItem
from github import Github
from github.GitRelease import GitRelease
from questionary import Choice
from rich.console import Console
from rich.markdown import Markdown

from . import (
    CliContext,
    CONFIG_PATH_HELP,
    check_updates,
    get_meta_version,
    parse_config_from_supplied_location,
    MpylCliParameters,
)
from . import create_console_logger
from .commands.build.artifacts import prepare_artifacts_repo, branch_name
from .commands.build.jenkins import JenkinsRunParameters, run_jenkins, get_token
from ..artifacts.build_artifacts import (
    ManifestPathTransformer,
    BuildCacheTransformer,
    ArtifactType,
)
from ..build import print_status, run_mpyl
from ..constants import (
    DEFAULT_CONFIG_FILE_NAME,
    DEFAULT_RUN_PROPERTIES_FILE_NAME,
    BUILD_ARTIFACTS_FOLDER,
)
from ..project import load_project, Target
from ..run_plan import RunPlan
from ..steps.deploy.k8s.deploy_config import DeployConfig
from ..steps.models import RunProperties
from ..steps.run import RunResult
from ..steps.run_properties import construct_run_properties
from ..utilities.github import GithubConfig
from ..utilities.pyaml_env import parse_config
from ..utilities.repo import Repository, RepoConfig


async def warn_if_update(console: Console):
    version = get_meta_version()
    update = await check_updates(meta=version)
    if update:
        console.print(
            Markdown(
                f"⚠️  **You can upgrade from {version} to {update} :** `pip install -U mpyl=={update}`. "
                f"After upgrading, you may need to run `mpyl projects upgrade` to upgrade your projects."
            )
        )


@click.group("build")
@click.option(
    "--config",
    "-c",
    required=True,
    type=click.Path(exists=True),
    help=CONFIG_PATH_HELP,
    envvar="MPYL_CONFIG_PATH",
    default=DEFAULT_CONFIG_FILE_NAME,
)
@click.option(
    "--properties",
    "-p",
    required=False,
    type=click.Path(exists=False),
    help="Path to run properties",
    envvar="MPYL_RUN_PROPERTIES_PATH",
    default=DEFAULT_RUN_PROPERTIES_FILE_NAME,
    show_default=True,
)
@click.option(
    "--verbose",
    "-v",
    is_flag=True,
    default=False,
    show_default=True,
    help="Verbose output",
)
@click.pass_context
def build(ctx, config, properties, verbose):
    """Pipeline build commands"""
    parsed_properties = parse_config(properties)
    parsed_config = parse_config(config)
    console_config = construct_run_properties(
        properties=parsed_properties,
        config=parsed_config,
        run_plan=RunPlan.empty(),
        all_projects=set(),
    ).console
    console = create_console_logger(
        show_path=console_config.show_paths,
        verbose=verbose,
        max_width=console_config.width,
    )

    repo = ctx.with_resource(Repository(config=RepoConfig.from_config(parsed_config)))
    ctx.obj = CliContext(parsed_config, repo, console, verbose, parsed_properties)


class CustomValidation(click.Command):
    def invoke(self, ctx):
        selected_stage = ctx.params.get("stage")
        stages = [stage["name"] for stage in ctx.obj.run_properties["stages"]]

        if selected_stage and selected_stage not in stages:
            raise click.ClickException(
                message=f"Stage {ctx.params.get('stage')} is not defined in the configuration."
            )

        super().invoke(ctx)


@build.command(help="Run an MPyL build", cls=CustomValidation)
@click.option(
    "--ci",
    is_flag=True,
    help="Run as CI build instead of local. Ignores untracked changes.",
)
@click.option(
    "--all",
    "all_",
    is_flag=True,
    help="Build all projects, regardless of changes on branch",
)
@click.option("--tag", "-t", help="Tag to build", type=click.STRING, required=False)
@click.option(
    "--stage",
    default=None,
    type=str,
    required=False,
    help="Stage to run",
)
@click.option(
    "--sequential",
    is_flag=True,
    default=False,
    required=False,
<<<<<<< HEAD
    help="Combine results with previous run(s) and load cached run plan",
=======
    help="Combine results with previous run(s) and load existing run plan",
>>>>>>> 7ef989bb
)
@click.option(
    "--projects",
    "-p",
    type=str,
    required=False,
    help="Comma separated list of the projects to build",
)
@click.option(
    "--dryrun",
    "dryrun_",
    is_flag=True,
    default=False,
    help="don't push or deploy images",
)
@click.pass_obj
def run(
    obj: CliContext,
    ci,
    all_,
    tag,
    stage,
    sequential,
    projects,
    dryrun_,
):  # pylint: disable=invalid-name
    run_result_file = Path(BUILD_ARTIFACTS_FOLDER) / "run_result"
    if not sequential and run_result_file.is_file():
        run_result_file.unlink()

    asyncio.run(warn_if_update(obj.console))

    parameters = MpylCliParameters(
        local=not ci,
        pull_main=all_,
        all=all_,
        verbose=obj.verbose,
        tag=tag,
        stage=stage,
        projects=projects,
        dryrun=dryrun_,
    )
    obj.console.log(parameters)

    if tag and not obj.repo.fit_for_tag_build(tag):
        obj.console.print(
            Markdown(
                f"Current state of repo is not fit for building tag `{tag}`."
                f"Validate the status of the repo by running `mpyl repo status`."
            )
        )
        sys.exit(1)

    run_properties = construct_run_properties(
        config=obj.config,
        properties=obj.run_properties,
        cli_parameters=parameters,
    )
    run_result = run_mpyl(
        run_properties=run_properties, cli_parameters=parameters, reporter=None
    )

    Path(BUILD_ARTIFACTS_FOLDER).mkdir(parents=True, exist_ok=True)

    if sequential and run_result_file.is_file():
        with open(run_result_file, "rb") as file:
            previous_result: RunResult = pickle.load(file)
            run_result.update_run_plan(previous_result.run_plan)
            run_result.extend(previous_result.results)

    with open(run_result_file, "wb") as file:
        pickle.dump(run_result, file, pickle.HIGHEST_PROTOCOL)

    sys.exit(0 if run_result.is_success else 1)


@build.command(help="The status of the current local branch from MPyL's perspective")
@click.option(
    "--all",
    "all_",
    is_flag=True,
    help="Build all projects, regardless of changes on branch",
)
@click.option(
    "--projects",
    "-p",
    type=str,
    required=False,
    help="Comma separated list of the projects to build",
)
@click.option(
    "--stage",
    default=None,
    type=str,
    required=False,
    help="Stage to get status for",
)
@click.option("--explain", "-e", is_flag=True, help="Explain the current run plan")
@click.pass_obj
def status(obj: CliContext, all_, projects, stage, explain):
    upgrade_check = None
    try:
        upgrade_check = asyncio.wait_for(warn_if_update(obj.console), timeout=3)
        parameters = MpylCliParameters(
            local=sys.stdout.isatty(), all=all_, projects=projects, stage=stage
        )
        print_status(obj, parameters, explain)
    except asyncio.exceptions.TimeoutError:
        pass
    finally:
        if upgrade_check:
            asyncio.get_event_loop().run_until_complete(upgrade_check)


class Pipeline(ParamType):
    name = "pipeline"

    def shell_complete(self, ctx: click.Context, param, incomplete: str):
        config: dict = parse_config_from_supplied_location(ctx, param)

        pipelines: dict[str, str] = config["jenkins"]["pipelines"]

        return [
            CompletionItem(value=pl[0], help=pl[1])
            for pl in pipelines.items()
            if incomplete in pl[0]
        ]


def select_tag(ctx) -> str:
    console = Console()
    with console.status("Fetching tags...") as spinner:
        github_config = GithubConfig.from_config(ctx.obj.config)
        github = Github(login_or_token=get_token(github_config))

        repo = github.get_repo(github_config.repository)

        def to_choice(git_release: GitRelease):
            title = (
                git_release.title
                + " "
                + git_release.body.split("* ")[-1].splitlines()[0]
            )
            return Choice(title=title, value=git_release.title)

        choices = map(to_choice, repo.get_releases())
        user_name = github.get_user().login

        def by_choice(choice: Choice):
            # prioritize own tags
            if user_name in str(choice.title):
                return f"9{choice.value}"
            return choice.value

        sorted_choices = sorted(choices, key=by_choice, reverse=True)

        spinner.stop()
        release_id = questionary.select(
            "Which tag do you want to release?",
            show_selected=True,
            choices=sorted_choices,
        ).ask()
        release = repo.get_release(release_id)
        return release.tag_name


def select_targets() -> list[str]:
    return questionary.checkbox(
        "Which environment do you want to deploy to?",
        choices=[
            Choice(title=t.name, value=t.name)  # pylint: disable=no-member
            for t in [Target.PULL_REQUEST_BASE, Target.ACCEPTANCE, Target.PRODUCTION]
        ],
    ).ask()


def ask_for_tag_input(ctx, _param, value) -> Optional[str]:
    if value == "not_set":
        return None
    if value == "prompt":
        return select_tag(ctx)
    return value


@build.command(help="Run a multi branch pipeline build on Jenkins")
@click.option(
    "--user",
    "-u",
    help="Authentication API user. Can be set via env var JENKINS_USER",
    envvar="JENKINS_USER",
    type=click.STRING,
    required=True,
)
@click.option(
    "--password",
    "-p",
    help="Authentication API password. Can be set via env var JENKINS_PASSWORD",
    envvar="JENKINS_PASSWORD",
    type=click.STRING,
    required=True,
)
@click.option(
    "--pipeline",
    "-pl",
    help="The pipeline to run. Must be one of the pipelines listed in `jenkins.pipelines`. "
    "Default value is `jenkins.defaultPipeline`",
    type=Pipeline(),
    required=False,
)
@click.option(
    "--version",
    "-v",
    help="A specific version on https://pypi.org/project/mpyl/ to use for the build.",
    type=click.STRING,
    required=False,
)
@click.option(
    "--test",
    "-t",
    help="The version supplied by `--version` should be considered from the Test PyPi mirror at"
    " https://test.pypi.org/project/mpyl/.",
    is_flag=True,
    default=False,
    required=False,
)
@click.option(
    "--arguments",
    "-a",
    multiple=True,
    help="A series of arguments to pass to the pipeline. Note that will run within the pipenv in jenkins. "
    "To execute `mpyl build status`, pass `-a run -a mpyl -a build -a status`",
)
@click.option(
    "--background",
    "-bg",
    help="Starts Jenkins build in a 'fire and forget' fashion. "
    "Can be set via env var MPYL_JENKINS_BACKGROUND",
    envvar="MPYL_JENKINS_BACKGROUND",
    is_flag=True,
    default=False,
)
@click.option(
    "--silent",
    "-s",
    help="Indicates whether to show Jenkins' logging or not. "
    "Can be set via env var MPYL_JENKINS_SILENT",
    envvar="MPYL_JENKINS_SILENT",
    is_flag=True,
    default=False,
)
@click.option(
    "--tag",
    is_flag=False,
    flag_value="prompt",
    default="not_set",
    callback=ask_for_tag_input,
)
@click.pass_context
def jenkins(  # pylint: disable=too-many-arguments, too-many-locals
    ctx,
    user,
    password,
    pipeline,
    version,
    test,
    arguments,
    background,
    silent,
    tag,
):
    try:
        asyncio.run(warn_if_update(ctx.obj.console))
        if "jenkins" not in ctx.obj.config:
            ctx.obj.console.print(
                "No Jenkins configuration found in config file. "
                "Please add a `jenkins` section to your MPyL config file."
            )
            sys.exit(0)
        jenkins_config = ctx.obj.config["jenkins"]

        selected_pipeline = pipeline if pipeline else jenkins_config["defaultPipeline"]
        pipeline_parameters = (
            {"TEST": "true" if test else "false", "VERSION": version} if version else {}
        )
        if arguments:
            pipeline_parameters["BUILD_PARAMS"] = " ".join(arguments)

        targets = (
            select_targets()
            if tag
            else [Target.PULL_REQUEST.name]  # pylint: disable=no-member
        )
        for target in targets:
            run_argument = JenkinsRunParameters(
                jenkins_user=user,
                jenkins_password=password,
                config=ctx.obj.config,
                pipeline=selected_pipeline,
                pipeline_parameters=pipeline_parameters,
                verbose=not silent or ctx.obj.verbose,
                follow=not background,
                tag=tag,
                tag_target=getattr(Target, target) if tag else None,
            )
            run_jenkins(run_argument)
    except asyncio.exceptions.TimeoutError:
        pass


@build.command(help=f"Clean all MPyL metadata in `{BUILD_ARTIFACTS_FOLDER}` folders")
@click.option(
    "--filter",
    "-f",
    "filter_",
    required=False,
    type=click.STRING,
    help="Filter based on filepath ",
)
@click.pass_obj
def clean(obj: CliContext, filter_):
    root_path = Path(BUILD_ARTIFACTS_FOLDER)
    if root_path.is_dir():
        shutil.rmtree(root_path)
        obj.console.print(f"🧹 Cleaned up {root_path}")

    found_projects: list[Path] = [
        Path(
            load_project(
                obj.repo.root_dir, Path(project_path), strict=False
            ).target_path
        )
        for project_path in obj.repo.find_projects(filter_ if filter_ else "")
    ]

    paths_to_clean = [path for path in found_projects if path.exists()]
    if paths_to_clean:
        for target_path in set(paths_to_clean):
            shutil.rmtree(target_path)
            obj.console.print(f"🧹 Cleaned up {target_path}")
    else:
        obj.console.print("Nothing to clean")


@build.group(
    "artifacts",
    help="Commands related to artifacts like build cache and k8s manifests",
)
def artifacts():  # no implementation, only for nesting command
    pass


@artifacts.command(help="Pull build artifacts from remote artifact repository")
@click.option("--tag", "-t", type=click.STRING, help="Tag to build", required=False)
@click.option("--pr", type=click.INT, help="PR number to fetch", required=False)
@click.option(
    "--path",
    "-p",
    type=click.Path(exists=False),
    help="Path within repository to copy artifacts from",
    default=Path("tmp"),
    required=False,
)
@click.pass_obj
def pull(obj: CliContext, tag: str, pr: int, path: Path):
    run_properties = construct_run_properties(
        config=obj.config,
        properties=obj.run_properties,
        run_plan=RunPlan.empty(),
        all_projects=set(),
    )
    target_branch = __get_target_branch(run_properties, tag, pr)

    build_artifacts = prepare_artifacts_repo(
        obj=obj, repo_path=path, artifact_type=ArtifactType.CACHE
    )
    build_artifacts.pull(
        branch=branch_name(
            identifier=target_branch,
            artifact_type=ArtifactType.CACHE,
            target=run_properties.target,
        )
    )


@artifacts.command(help="Push build artifacts to remote artifact repository")
@click.option("--tag", "-t", type=click.STRING, help="Tag to build", required=False)
@click.option("--pr", type=click.INT, help="PR number to fetch", required=False)
@click.option(
    "--path",
    "-p",
    type=click.Path(exists=False),
    help="Path within repository to copy artifacts to",
    required=False,
)
@click.option(
    "--artifact-type",
    "-a",
    type=click.Choice(
        cast(Sequence[str], ArtifactType)
    ),  # Click does accept this enum type but mypy doesn't
    help="The type of artifact to store. Either build metadata from `.mpyl` "
    "folders or k8s manifests to be deployed by ArgoCD",
    required=True,
)
@click.pass_obj
def push(
    obj: CliContext,
    tag: Optional[str],
    pr: Optional[int],
    path: Path,
    artifact_type: ArtifactType,
):
    run_properties = construct_run_properties(
        config=obj.config,
        properties=obj.run_properties,
        run_plan=RunPlan.empty(),
        all_projects=set(),
    )
    target_branch = __get_target_branch(run_properties, tag, pr)
    if path is None:
        path = Path("tmp") if artifact_type == ArtifactType.CACHE else Path(".")

    build_artifacts = prepare_artifacts_repo(
        obj=obj, repo_path=path, artifact_type=artifact_type
    )
    deploy_config = DeployConfig.from_config(obj.config)

    transformer = (
        ManifestPathTransformer(
            deploy_config=deploy_config, run_properties=run_properties
        )
        if artifact_type == ArtifactType.ARGO
        else BuildCacheTransformer()
    )

    github_config = None
    if artifact_type == ArtifactType.ARGO:
        github = obj.config["vcs"]["argoGithub"]
        github_config = GithubConfig.from_github_config(github=github)

    build_artifacts.push(
        branch=branch_name(
            identifier=target_branch,
            artifact_type=artifact_type,
            target=run_properties.target,
        ),
        revision=obj.repo.get_sha,
        repository_url=obj.repo.remote_url if obj.repo.remote_url else "",
        project_paths=obj.repo.find_projects(),
        path_transformer=transformer,
        run_properties=run_properties,
        github_config=github_config,
    )


def __get_target_branch(
    run_properties: RunProperties, tag: Optional[str], pr: Optional[int]
) -> str:
    effective_tag = tag or run_properties.versioning.tag
    effective_pr = pr or run_properties.versioning.pr_number
    if effective_tag is None and effective_pr is None:
        raise click.ClickException(
            "Either pr or tag must be specified, either as a flag or in the run properties"
        )

    if effective_tag:
        return effective_tag

    return f"PR-{effective_pr}"


if __name__ == "__main__":
    build()  # pylint: disable=no-value-for-parameter<|MERGE_RESOLUTION|>--- conflicted
+++ resolved
@@ -149,11 +149,7 @@
     is_flag=True,
     default=False,
     required=False,
-<<<<<<< HEAD
-    help="Combine results with previous run(s) and load cached run plan",
-=======
     help="Combine results with previous run(s) and load existing run plan",
->>>>>>> 7ef989bb
 )
 @click.option(
     "--projects",
