--- conflicted
+++ resolved
@@ -37,12 +37,9 @@
     pull_main: bool = False
     verbose: bool = False
     all: bool = False
-<<<<<<< HEAD
     dryrun: bool = False
-=======
     stage: Optional[str] = None
     projects: Optional[str] = None
->>>>>>> 011da851
 
 
 async def get_publication_info(test: bool = False) -> dict:
