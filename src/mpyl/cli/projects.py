--- conflicted
+++ resolved
@@ -26,11 +26,7 @@
 )
 from ..cli.commands.projects.upgrade import check_upgrade
 from ..constants import DEFAULT_CONFIG_FILE_NAME
-<<<<<<< HEAD
-from ..project import load_project, Target, get_project_root_dir
-=======
 from ..project import load_project, Target
->>>>>>> 104c22af
 from ..projects.versioning import (
     check_upgrades_needed,
     upgrade_file,
@@ -125,33 +121,6 @@
         return [CompletionItem(value=proj) for proj in found_projects]
 
 
-<<<<<<< HEAD
-=======
-@projects.command(name="show", help="Show details of a project")
-@click.argument("name", required=True, type=ProjectPath())
-@click.pass_context
-def show_project(ctx, name):
-    obj = ctx.obj
-
-    project_file = Path(name)
-    if not (obj.cli.repo.root_dir / project_file).exists():
-        obj.cli.console.print(
-            Markdown(
-                f"Project `{name}` not found. 👉 Finding projects is much easier with [auto completion]"
-                f"(https://vandebron.github.io/mpyl/mpyl.html#mpyl-cli) enabled."
-            )
-        )
-        complete = ProjectPath().shell_complete(
-            ctx, Argument(param_decls=["--name"]), name
-        )
-        obj.cli.console.print("Did you mean one of these?")
-        obj.cli.console.print([file.value for file in complete])
-        return
-
-    print_project(obj.cli.repo, obj.cli.console, project_file)
-
-
->>>>>>> 104c22af
 @projects.command(help="Validate the yaml of changed projects against their schema")
 @click.pass_obj
 # pylint: disable=too-many-branches
