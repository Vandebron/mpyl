"$schema": http://json-schema.org/draft-07/schema#
"$ref": "#/definitions/Config"
definitions:
  Config:
    type: object
    additionalProperties: false
    properties:
      mpylVersion:
        description: >-
          The MINIMAL version of MPyL that should be used to build this project. If not
          specified, the latest version will be used.
        type: string
      vcs:
        "$ref": "#/definitions/VCS"
      docker:
        "$ref": "#/definitions/Docker"
      dagster:
        "$ref": "#/definitions/Dagster"
      whiteLists:
        "$ref": "#/definitions/Whitelists"
      kubernetes:
        "$ref": "#/definitions/Kubernetes"
      project:
        "$ref": "#/definitions/Project"
      sbt:
        "$ref": "#/definitions/Sbt"
      camunda:
        "$ref": "#/definitions/Camunda"
    required:
      - vcs
      - docker
    title: MPyL global configuration
  Whitelists:
    type: object
    required:
      - default
      - addresses
    properties:
      default:
        description: "Default whitelist for all environments"
        type: array
        items:
          minItems: 1
          type: string
      addresses:
        type: array
        minItems: 1
        items:
          type: object
          additionalProperties: false
          required:
            - name
          oneOf:
            - required:
                - pr
                - test
                - acceptance
                - production
            - required:
                - all
          properties:
            name:
              type: string
            pr:
              type: array
              items:
                minItems: 1
                type: string
            test:
              type: array
              items:
                minItems: 1
                type: string
            acceptance:
              type: array
              items:
                minItems: 1
                type: string
            production:
              type: array
              items:
                minItems: 1
                type: string
            all:
              type: array
              items:
                minItems: 1
                type: string
  Kubernetes:
    type: object
    additionalProperties: false
    required:
      - defaultCluster
      - clusters
      - deploymentStrategy
    properties:
      deploymentStrategy:
        $ref: 'k8s_api_core.schema.yml#/definitions/io.k8s.api.apps.v1.DeploymentStrategy'
      deployAction:
        type: string
        pattern: ((HelmDeploy)|(HelmDryrun)|(HelmTemplate)|(KubectlManifest))|(!ENV.*)
        description: >-
          Defines the action to take in the deploy step. Defaults to helmDeploy. 
          If set to HelmDeploy, the helm chart will be deployed to the cluster.
          If set to HelmDryRun, a helm chart deployment to the cluster will be simulated.
          If set to HelmTemplate, the helm chart will be rendered and the result will be written to the folder specified in the helmTemplateOutputPath property
          If set to KubectlManifest, a k8s manifest be written to the file specified in the kubectlManifestOutputPath property. This manifest can be deployd with kubectl apply -f <manifest>
        default: 'HelmDeploy'
      outputPath:
        type: string
        default: .mpyl/kubernetes
        description: >-
          The path to the folder where the rendered helm chart or kubectl manifest will be written.
          Defaults to target/kubernetes under the root folder of the project.
      defaultCluster:
        type: object
        description: Default cluster to deploy to. Can be overriden in the project.yaml
        properties:
          test:
            type: string
          acceptance:
            type: string
          production:
            type: string
      clusters:
        type: array
        items:
          "$ref": "#/definitions/NamedCluster"
  Clusters:
    type: object
    additionalProperties: false
    properties:
      test:
        "$ref": "#/definitions/Cluster"
      acceptance:
        "$ref": "#/definitions/Cluster"
      production:
        "$ref": "#/definitions/Cluster"
  NamedCluster:
    type: object
    additionalProperties: false
    properties:
      name:
        type: string
      clusterId:
        type: string
        description: Rancher specific cluster ID
      projectId:
        type: string
        description: Rancher specific project ID
      clusterEnv:
        type: string
      context:
        type: string
    required: [ name, clusterEnv, context ]
  Cluster:
    type: object
    additionalProperties: false
    properties:
      clusterId:
        type: string
      clusterEnv:
        type: string
      context:
        type: string
    required: [ clusterId, clusterEnv, context ]
  VCS:
    type: object
    additionalProperties: false
    properties:
      changedFilesPath:
        type: [ string, null ]
        description: "Path to the file that contains the changed files"
      git:
        "$ref": "#/definitions/Git"
      github:
        "$ref": "#/definitions/Github"
      cachingRepository:
        description: "The repository where the build artifacts are persisted"
        "$ref": "#/definitions/Git"
      argoRepository:
        description: "The argocd repository that contains the kubernetes manifests"
        "$ref": "#/definitions/Git"
      argoGithub:
        "$ref": "#/definitions/Github"
    required:
      - git
    title: VCS
  Git:
    type: object
    additionalProperties: false
    properties:
      remote:
        type: object
        additionalProperties: false
        required: [ 'url', 'userName', 'password', 'email']
        properties:
          url:
            type: [ string ]
          userName:
            type: [ string, null ]
          email:
            description: "The email address to use when committing changes"
            type: [ string, null ]
          password:
            type: [ string, null ]
      mainBranch:
        description: "The main branch of the repository, against which changes are compared"
        type: string
      ignorePatterns:
        description: "Patterns to ignore when checking for changes"
        type: array
        default: [ ".md", "*.svg" ]
        items:
          type: string
      projectSubFolder:
        description: "The project subfolder in which the `project.yml` file resides"
        type: string
        default: "deployment"
    required:
      - mainBranch
    title: Git
  Docker:
    type: object
    additionalProperties: false
    properties:
      defaultRegistry:
        type: string
      registries:
        type: array
        minItems: 1
        items:
          "$ref": "#/definitions/Registry"
      build:
        "$ref": "#/definitions/Build"
      compose:
        type: object
        properties:
          periodSeconds:
            description: "Polling interval for checking if containers are up"
            type: integer
            default: 2
          failureThreshold:
            description: "Maximum number of times to poll before considering 'docker-compose up' failed"
            type: integer
            default: 20
        required: [ 'periodSeconds', 'failureThreshold' ]
    required:
      - registries
      - defaultRegistry
    title: Docker
  Build:
    type: object
    additionalProperties: false
    properties:
      rootFolder:
        type: string
      buildTarget:
        description: "The target in the multi-stage docker file to build in the 'build' stage"
        type: string
      testTarget:
        description: "The target in the multi-stage docker file to build in the 'test' stage"
        type: string
      dockerFileName:
        type: string
    required: [ rootFolder, buildTarget, dockerFileName ]
  Registry:
    type: object
    additionalProperties: false
    properties:
      hostName:
        type: [ string, null ]
      organization:
        type: [ string, null ]
      userName:
        type: string
      password:
        type: string
      provider:
        enum:
          - 'aws'
          - 'azure'
          - 'docker'
        description: >-
          Defines the container registry provider. Defaults to aws.
        default: 'aws'
      region:
        type: string
      cache:
        type: object
        additionalProperties: false
        properties:
          cacheFromRegistry:
            description: "Whether to cache from the registry. When true, the to and from properties are ignored."
            type: boolean
            default: false
          custom:
            type: object
            additionalProperties: false
            properties:
              to:
                description: "The --cache-to argument for docker buildx"
                type: string
              from:
                description: "The --cache-from argument for docker buildx"
                type: string
    required:
      - hostName
      - password
      - userName
    title: Registry
  Sbt:
    type: object
    additionalProperties: false
    properties:
      command:
        type: string
      clientCommand:
        type: string
      verbose:
        default: false
        type: boolean
      testWithCoverage:
        type: string
      javaOpts:
        type: string
      sbtOpts:
        type: string
      clientMode:
        type: object
        additionalProperties: false
        properties:
          build:
            type: boolean
            default: true
          test:
            type: boolean
            default: true
    required:
      - command
      - clientCommand
      - javaOpts
      - sbtOpts
    title: Sbt
  Project:
    type: object
    additionalProperties: false
    required:
      - allowedMaintainers
      - deployment
    properties:
      allowedMaintainers:
        type: array
        items:
          type: string
      deployment:
        type: object
        additionalProperties: false
        properties:
          traefik:
            "$ref": "project.schema.yml#/definitions/traefik"
          additionalTraefikRoutes:
            "$ref": "#/definitions/AdditionalTraefikRoutes"
          traefikDefaults:
            "$ref": "#/definitions/TraefikDefaults"
          kubernetes:
            "$ref": "project.schema.yml#/definitions/kubernetes"
  AdditionalTraefikRoutes:
    type: array
    items:
      type: object
      additionalProperties: false
      properties:
        name:
          type: string
        clusterEnv:
          $ref: 'project.schema.yml#/definitions/dtapValue'
        middlewares:
          type: array
          items:
            type: string
        entrypoints:
          type: array
          items:
            type: string
  TraefikDefaults:
    type: object
    additionalProperties: false
    properties:
      httpMiddleware:
        type: string
      tls:
        type: string
    required: ['httpMiddleware', 'tls']
<<<<<<< HEAD
=======
  Slack:
    type: object
    additionalProperties: false
    properties:
      botToken:
        type: [ string, null ]
      icons:
        type: object
        properties:
          building:
            type: string
          success:
            type: string
          failure:
            type: string
        required: [ 'success', 'failure', 'building' ]
    required:
      - botToken
      - icons
  Jira:
    type: object
    additionalProperties: false
    properties:
      site:
        description: "Only works with the cloud version of Jira"
        type: [ string, null ]
        format: uri
      userName:
        type: string
      password:
        type: string
      token:
        type: string
      ticketPattern:
        type: [ string, null ]
        default: '[A-Za-z]{2,}-\d+'
        description: 'A pattern that extracts a ticket number from the branch name'
    required:
      - site
>>>>>>> 104c22af
  Camunda:
    type: object
    properties:
      modelerAPI:
        type: object
        properties:
          baseUrl:
            type: string
          tokenUrl:
            type: string
        required: [ "baseUrl", "tokenUrl" ]
      modelerCredentials:
        type: object
        properties:
          clientId:
            type: string
          clientSecret:
            type: string
          grantType:
            type: string
          audience:
            type: string
        required: [ "clientId", "clientSecret", "grantType", "audience" ]
      zeebeCredentials:
        type: object
        properties:
          pr:
            "$ref": "#/definitions/CamundaCluster"
          test:
            "$ref": "#/definitions/CamundaCluster"
          acceptance:
            "$ref": "#/definitions/CamundaCluster"
          production:
            "$ref": "#/definitions/CamundaCluster"
        required: [ 'pr', 'test', 'acceptance', 'production' ]
      camundaDeploymentPath:
        type: object
        properties:
          diagramResourcesPath:
            type: string
          dockerDirectoryPath:
            type: string
          dockerFilePath:
            type: string
          bpmProjectPath:
            type: string
        required: [ 'diagramResourcesPath', 'dockerDirectoryPath', 'dockerFilePath', 'bpmProjectPath' ]
    required:
      - modelerAPI
      - modelerCredentials
      - zeebeCredentials
      - camundaDeploymentPath
  CamundaCluster:
    type: object
    properties:
      clusterId:
        type: string
      clientId:
        type: string
      clientSecret:
        type: string
  Dagster:
    title: Dagster
    type: object
    additionalProperties: false
    properties:
      baseNamespace:
        description: "Namespace that contains dagster instances"
        type: string
      workspaceConfigMap:
        description: "Configmap that contains the dagster workspace configuration"
        type: string
      workspaceFileKey:
        description: "Key of the workspaceConfigMap entry that contains the list of servers that are hosted on the dagster instance"
        type: string
      daemon:
        description: "Name of the kubernetes instance that runs the dagster daemon"
        type: string
      webserver:
        description: "Name of the kubernetes instance that runs the dagster web UI, default"
        type: string
      globalServiceAccountOverride:
        description: "Name of an (external) serviceAccount that will be assigned to a dagster user-deployment in favor of creating a new one"
        type: string<|MERGE_RESOLUTION|>--- conflicted
+++ resolved
@@ -173,16 +173,6 @@
         description: "Path to the file that contains the changed files"
       git:
         "$ref": "#/definitions/Git"
-      github:
-        "$ref": "#/definitions/Github"
-      cachingRepository:
-        description: "The repository where the build artifacts are persisted"
-        "$ref": "#/definitions/Git"
-      argoRepository:
-        description: "The argocd repository that contains the kubernetes manifests"
-        "$ref": "#/definitions/Git"
-      argoGithub:
-        "$ref": "#/definitions/Github"
     required:
       - git
     title: VCS
@@ -392,48 +382,6 @@
       tls:
         type: string
     required: ['httpMiddleware', 'tls']
-<<<<<<< HEAD
-=======
-  Slack:
-    type: object
-    additionalProperties: false
-    properties:
-      botToken:
-        type: [ string, null ]
-      icons:
-        type: object
-        properties:
-          building:
-            type: string
-          success:
-            type: string
-          failure:
-            type: string
-        required: [ 'success', 'failure', 'building' ]
-    required:
-      - botToken
-      - icons
-  Jira:
-    type: object
-    additionalProperties: false
-    properties:
-      site:
-        description: "Only works with the cloud version of Jira"
-        type: [ string, null ]
-        format: uri
-      userName:
-        type: string
-      password:
-        type: string
-      token:
-        type: string
-      ticketPattern:
-        type: [ string, null ]
-        default: '[A-Za-z]{2,}-\d+'
-        description: 'A pattern that extracts a ticket number from the branch name'
-    required:
-      - site
->>>>>>> 104c22af
   Camunda:
     type: object
     properties:
