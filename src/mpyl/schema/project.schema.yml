$schema: http://json-schema.org/draft-07/schema#
$id: schema/project.schema.yml
description: Description of a buildable artifact
required:
  - name
  - stages
  - description
  - maintainer
additionalProperties: false
dependencies:
  deployment:
    - maintainer
properties:
  name:
    description: Uniquely identifies this project
    type: string
    examples:
      - invoices
      - keycloak
  description:
    description: A one-liner to describe this project's role
    type: string
    examples:
      - Acts as a gateway and facade to the outside world
  mpylVersion:
    description: >-
      The MINIMAL version of MPyL that should be used to build this project. If not
      specified, the latest version will be used.
    type: string
  maintainer:
    description: >-
      Describes which team or guild is ultimately responsible for the life cycle
      of this particular project
    type: array
    items:
      type: string
    uniqueItems: true
    minItems: 1
  stages:
    $id: '#/properties/stages'
    description: Defines which steps should be executed at each stage
    type: object
    additionalProperties: true
    propertyNames:
      $ref: 'mpyl_stages.schema.yml#/definitions/stageNames'
    properties:
      build:
        description: Output needs to be a docker image
        examples:
          - Sbt Build
          - Docker Build
        type: string
        enum:
          - Sbt Build
          - Docker Build
          - Skip Build
          - Echo Build
      test:
        description: >-
          Output needs to be a junit test result file
          (https://svn.jenkins-ci.org/trunk/hudson/dtkit/dtkit-format/dtkit-junit-model/src/main/resources/com/thalesgroup/dtkit/junit/model/xsd/junit-4.xsd)
        examples:
          - Sbt Test
          - Docker Test
        type: string
        enum:
          - Docker Test
          - Sbt Test
          - Skip Test
          - Echo Test
      deploy:
        $id: '#/properties/stages/deploy'
        description: Deploys the artifacts created in the build stage
        examples:
          - Kubernetes Deploy
        type: string
        enum:
          - Docker Deploy
          - Deploy From Docker Container
          - Echo Deploy
          - NUC Deploy
          - Kubernetes Deploy
          - Echo Kubernetes Deploy
          - Kubernetes Job Deploy
          - Kubernetes Job Template Deploy
          - Kubernetes Spark Job Deploy
          - Renew Lets Encrypt Deploy
          - Helm Deploy
          - Dagster Deploy
          - BPM Diagram Deploy
      postdeploy:
        description: Additional steps that can be done after the project has been deployed.
        examples:
          - TriggerJenkinsJob PostDeploy
        type: string
        enum:
          - TriggerJenkinsJob PostDeploy
          - Cypress Test
    minProperties: 1
  docker:
    description: Defines docker repository and it's credentials
    type: object
    additionalProperties: false
    properties:
      credentialsId:
        description: credentialsId for the docker repository (deprecated)
        deprecationMessage: Use hostName instead
        examples:
          - exampleRegistry
        type: string
      hostName:
        description: host name which refers to the docker registry, as defined in the mpyl config, used by this project
        examples:
          - example.azurecr.io
        type: string
  sbt:
    description: Defines SBT related configuration
    type: object
    additionalProperties: false
    properties:
      command:
        description: Name of the sbt executable
        examples:
          - sbt
        type: string
      javaOpts:
        description: Java options to run with
        type: string
      sbtOpts:
        description: Java options to run with
        type: string
  build:
    type: object
    additionalProperties: false
    properties:
      args:
        type: object
        description: >-
          Defines arguments that are passed in the `Build` stage (e.g. Docker
          build arguments)
        additionalProperties: false
        properties:
          plain:
            type: array
            description: Plain text values that are passed through as-is.
            items:
              $ref: '#/definitions/env'
            uniqueItems: true
          credentials:
            type: array
            description: Values that are resolved based on their Jenkins credential `id`.
            items:
              type: object
              additionalProperties: false
              required:
                - key
                - id
              properties:
                key:
                  type: string
                id:
                  type: string
    minProperties: 1
  deployment:
    type: object
    additionalProperties: false
    properties:
      properties:
        type: object
        additionalProperties: false
        properties:
          env:
            type: array
            items:
              $ref: '#/definitions/env'
            uniqueItems: true
          jenkins:
            type: array
            items:
              $ref: '#/definitions/env'
            uniqueItems: true
          vault:
            type: array
            items:
              $ref: '#/definitions/vault'
            uniqueItems: true
          sealedSecret:
            description: >-
              Bitnami sealed secrets (https://bitnami.com/stack/sealed-secrets/helm). 
              Will be decrypted in the cluster at deploy time and converted to ordinary k8s secrets.
            type: array
            items:
              $ref: '#/definitions/env'
            uniqueItems: true
          kubernetes:
            description: >-
              Represents a source for the value of an EnvVar as defined in 
              https://kubernetesjsonschema.dev/v1.14.0/_definitions.json#definitions/io.k8s.api.core.v1.EnvVarSource
            type: array
            items:
              type: object
              additionalProperties: false
              properties:
                key:
                  type: string
                valueFrom:
                  $ref: 'k8s_api_core.schema.yml#/definitions/io.k8s.api.core.v1.EnvVarSource'
      namespace:
        description: >-
          Corresponds to the namespace in Kubernetes to which the artifact will
          be deployed
        type: string
      s3:
        additionalProperties: false
        type: object
        required:
          - bucket
          - region
        properties:
          bucket:
            $ref: '#/definitions/dtapValue'
          region:
            type: string
          path:
            $ref: '#/definitions/dtapValue'
      kubernetes:
        $ref: '#/definitions/kubernetes'
      traefik:
        $ref: '#/definitions/traefik'
      nuc:
        type: object
        required:
          - path
        properties:
          config:
            type: string
          path:
            type: string
      helm:
        additionalProperties: false
        type: object
        required:
          - name
          - version
          - repoName
          - repoUrl
        properties:
          name:
            type: string
          version:
            type: string
          repoName:
            type: string
          repoUrl:
            type: string
      dagster:
        additionalProperties: false
        type: object
        required:
          - repo
        properties:
          secrets:
            description: >-
              List of k8s secrets that will be injected into the Dagster
              configuration file as envSecrets.
            type: array
            additionalItems: false
            items:
              $ref: '#/definitions/envSecret'
          repo:
            description: Absolute path to Dagster repository py-file
            type: string
            examples:
              - /python/my_project/dagster/repo.py
<<<<<<< HEAD
      cluster:
        type: object
        additionalProperties: false
        properties:
          pr:
            type: string
          test:
            type: string
          acceptance:
            type: string
          production:
            type: string
          all:
=======
      bpm:
        additionalProperties: false
        type: object
        required:
          - projectId
        properties:
          projectId:
            description: >-
              project Id where diagram is stored in Camunda Modeler,
              you can find this value from Camunda Saas url when open the project
>>>>>>> 9db76985
            type: string
    minProperties: 1
    required:
      - namespace
  postdeployment:
    type: object
    additionalProperties: false
    properties:
      triggerjob:
        additionalProperties: false
        type: object
        required:
          - jobs
        properties:
          jobs:
            type: object
            additionalProperties: false
            properties:
              pr:
                type: array
              test:
                type: array
              acceptance:
                type: array
              production:
                type: array
  dependencies:
    $ref: 'mpyl_stages.schema.yml#/definitions/dependencies'
definitions:
  traefik:
    additionalProperties: false
    type: object
    properties:
      enabled:
        type: boolean
      hosts:
        type: array
        items:
          $ref: '#/definitions/traefikHost'
  dtapValue:
    type: object
    additionalProperties: false
    oneOf:
      - required:
          - pr
          - test
          - acceptance
          - production
      - required:
          - all
    properties:
      pr:
        type: string
      test:
        type: string
      acceptance:
        type: string
      production:
        type: string
      all:
        type: string
  dtapNumberValue:
    type: object
    additionalProperties: false
    oneOf:
      - required:
          - pr
          - test
          - acceptance
          - production
      - required:
          - all
    properties:
      pr:
        type: number
      test:
        type: number
      acceptance:
        type: number
      production:
        type: number
      all:
        type: number
  traefikHost:
    type: object
    additionalProperties: false
    required:
      - host
    properties:
      host:
        type: object
        additionalProperties: false
        oneOf:
          - required:
              - pr
              - test
              - acceptance
              - production
          - required:
              - all
        properties:
          pr:
            type: string
          test:
            type: string
          acceptance:
            type: string
          production:
            type: string
          all:
            type: string
      servicePort:
        type: number
      hasSwagger:
        type: boolean
      whitelists:
        type: object
        additionalProperties: false
        properties:
          all:
            type: array
            items:
              type: string
          pr:
            type: array
            items:
              type: string
          test:
            type: array
            items:
              type: string
          acceptance:
            type: array
            items:
              type: string
          production:
            type: array
            items:
              type: string
      tls:
        description: ''
        $ref: '#/definitions/dtapValue'
      insecure:
        description: >-
          Set to true to allow HTTPS connections with less secure ciphers to
          your ingress for old clients
        type: boolean
      priority:
        $ref: '#/definitions/dtapNumberValue'
  livenessProbe:
    type: object
    additionalProperties: true
    required:
      - path
    properties:
      path:
        description: URL to be called for liveness probes
        $ref: '#/definitions/dtapValue'
      periodSeconds:
        description: >-
          How often to perform the probe. Period needs to be > than timeout, or
          requests will overlap
        type: integer
      timeoutSeconds:
        description: Number of seconds after which the probe times out.
        type: integer
      successThreshold:
        description: >-
          Minimum consecutive successes for the probe to be considered
          successful after having failed.
        type: integer
      failureThreshold:
        description: >-
          When a probe fails, Kubernetes will try failureThreshold times before
          restarting the container.
        type: integer
  startupProbe:
    type: object
    additionalProperties: true
    required:
      - path
    properties:
      path:
        description: URL to be called for startup probes
        $ref: '#/definitions/dtapValue'
      initialDelaySeconds:
        description: >-
          Number of seconds after the container has started before probe is
          started.
        type: integer
      periodSeconds:
        description: >-
          How often to perform the probe. The first request will happen after
          initialDelaySeconds +  periodSeconds.  Period needs to be > than
          timeout, or requests will overlap
        type: integer
      timeoutSeconds:
        description: Number of seconds after which the probe times out.
        type: integer
      successThreshold:
        description: >-
          Minimum consecutive successes for the probe to be considered
          successful after having failed.
        type: integer
      failureThreshold:
        description: >-
          When a probe fails, Kubernetes will try failureThreshold times before
          restarting the container.
        type: integer
  env:
    type: object
    additionalProperties: false
    required:
      - key
    properties:
      key:
        type: string
      pr:
        type: string
      test:
        type: string
      acceptance:
        type: string
      production:
        type: string
      all:
        type: string
  envSecret:
    type: object
    additionalProperties: false
    required:
      - name
    properties:
      name:
        type: string
  label:
    type: object
    additionalProperties: false
    minProperties: 2
    required:
      - key
    properties:
      key:
        type: string
      pr:
        type: string
      test:
        type: string
      acceptance:
        type: string
      production:
        type: string
      all:
        type: string
  vault:
    type: object
    additionalItems: false
    required:
      - key
      - path
    properties:
      key:
        type: string
      path:
        type: string
  secret:
    type: object
    additionalItems: false
    required:
      - secretType
      - name
      - key
      - value
    properties:
      secretType:
        type: string
        enum:
          - Generic
          - DockerSecret
      name:
        type: string
      key:
        type: string
      value:
        type: string
  requestResources:
    type: object
    additionalProperties: false
    description: >-
      Sets the minimum amount of resources the application needs to run. Higher
      resource consumption is allowed, but no more than as set by limit.
      https://kubernetes.io/docs/concepts/configuration/manage-resources-containers/#requests-and-limits
    properties:
      cpus:
        type: object
        description: >-
          The amount of CPUs the service will request initially. Kubernetes will
          try to create the pod on a node with CPU available.
        additionalProperties: false
        oneOf:
          - required:
              - pr
              - test
              - acceptance
              - production
          - required:
              - all
        properties:
          pr:
            description: '0.1'
            type: number
          test:
            description: '0.1'
            type: number
          acceptance:
            description: '0.1'
            type: number
          production:
            description: '0.2'
            type: number
          all:
            type: number
      mem:
        type: object
        description: The amount of memory in KB that will be requested initially
        additionalProperties: false
        oneOf:
          - required:
              - pr
              - test
              - acceptance
              - production
          - required:
              - all
        properties:
          pr:
            default: '512'
            type: integer
          test:
            default: '512'
            type: integer
          acceptance:
            default: '512'
            type: integer
          production:
            default: '512'
            type: integer
          all:
            default: '512'
            type: integer
      disk:
        $ref: '#/definitions/dtapValue'
        description: >-
          Sets the amount of swap space a pod can use. Note: this is not
          persistent storage.
          https://kubernetes.io/docs/concepts/storage/ephemeral-volumes/
  limitResources:
    type: object
    additionalProperties: false
    description: >-
      Sets the upper limit for resource consumption. Any consumption more than
      this will be curtailed.
      https://kubernetes.io/docs/concepts/configuration/manage-resources-containers/#requests-and-limits
    properties:
      cpus:
        type: object
        description: Any CPU usage more than this amount will be throttled.
        additionalProperties: false
        oneOf:
          - required:
              - pr
              - test
              - acceptance
              - production
          - required:
              - all
        properties:
          pr:
            default: '0.5'
            type: number
          test:
            default: '0.5'
            type: number
          acceptance:
            default: '0.5'
            type: number
          production:
            default: '1.0'
            type: number
          all:
            type: number
      mem:
        type: object
        description: >-
          The maximum amount of memory (in KB) the pod is allowed to use. Pods
          that use any more will be killed.
        additionalProperties: false
        oneOf:
          - required:
              - pr
              - test
              - acceptance
              - production
          - required:
              - all
        properties:
          pr:
            default: '1024'
            type: integer
          test:
            default: '1024'
            type: integer
          acceptance:
            default: '1024'
            type: integer
          production:
            default: '2048'
            type: integer
          all:
            type: integer
      disk:
        $ref: '#/definitions/dtapNumberValue'
        description: >-
          Sets the amount of swap space a pod can use. Note: this is not
          persistent storage.
          https://kubernetes.io/docs/concepts/storage/ephemeral-volumes/
  alert:
    type: object
    required:
      - name
      - expr
      - forDuration
      - severity
      - description
    properties:
      name:
        type: string
      expr:
        type: string
      forDuration:
        type: string
      severity:
        type: string
      description:
        type: string
  kubernetes:
    type: object
    additionalProperties: false
    properties:
      rancher:
        type: object
        properties:
          projectId:
            description: >-
              The rancher project id that this project should be deployed to, required for rbac. Represents a domain in rancher.
            $ref: '#/definitions/dtapValue'
      secrets:
        type: array
        additionalItems: false
        items:
          $ref: '#/definitions/envSecret'
      policies:
        type: array
        minItems: 1
      labels:
        type: array
        items:
          $ref: '#/definitions/label'
      startupProbe:
        description: >-
          Defers the execution of liveness and readiness probes until a
          container indicates it’s able to handle them. Kubernetes won’t
          direct the other probe types to a container if it has a startup
          probe that hasn’t yet succeeded.
        $ref: '#/definitions/startupProbe'
      livenessProbe:
        description: >-
          Detects whether a pod is healthy by running a command or making a
          network request inside the container. Containers that fail the
          check are restarted.
        $ref: '#/definitions/livenessProbe'
      command:
        $ref: '#/definitions/dtapValue'
      args:
        type: object
        $ref: '#/definitions/dtapValue'
      resources:
        type: object
        properties:
          instances:
            description: Sets the number of replicas to be started
            type: object
            additionalProperties: false
            oneOf:
              - required:
                  - pr
                  - test
                  - acceptance
                  - production
              - required:
                  - all
            properties:
              pr:
                default: '1'
                type: integer
              test:
                default: '1'
                type: integer
              acceptance:
                default: '1'
                type: integer
              production:
                default: '2'
                type: integer
              all:
                default: '1'
                type: integer
          limit:
            $ref: '#/definitions/limitResources'
          request:
            $ref: '#/definitions/requestResources'
        additionalProperties: false
      portMappings:
        type: object
      imagePullSecrets:
        minItems: 1
        description: 'ImagePullSecrets is a list of references to secrets in the same namespace
          to use for pulling any images in pods that reference this ServiceAccount. ImagePullSecrets
          are distinct from Secrets because Secrets can be mounted in the pod, but ImagePullSecrets
          are only accessed by the kubelet. More info: https://kubernetes.io/docs/concepts/containers/images/#specifying-imagepullsecrets-on-a-pod'
        items:
          "$ref": k8s_api_core.schema.yml#/definitions/io.k8s.api.core.v1.LocalObjectReference
        type: [ array, null ]
      job:
        type: object
        additionalProperties: true
        properties:
          ttlSecondsAfterFinished:
            $ref: '#/definitions/dtapNumberValue'
          activeDeadlineSeconds:
            $ref: '#/definitions/dtapNumberValue'
          cron:
            type: object
            description: Cron job configuration
            oneOf:
              - required:
                  - pr
                  - test
                  - acceptance
                  - production
              - required:
                  - all
            properties:
              pr:
                $ref: 'k8s_api_core.schema.yml#/definitions/io.k8s.api.batch.v1.CronJobSpec'
              test:
                $ref: 'k8s_api_core.schema.yml#/definitions/io.k8s.api.batch.v1.CronJobSpec'
              acceptance:
                $ref: 'k8s_api_core.schema.yml#/definitions/io.k8s.api.batch.v1.CronJobSpec'
              production:
                $ref: 'k8s_api_core.schema.yml#/definitions/io.k8s.api.batch.v1.CronJobSpec'
              all:
                $ref: 'k8s_api_core.schema.yml#/definitions/io.k8s.api.batch.v1.CronJobSpec'
          spark:
            description: >-
              Spark job. Requires google spark operator to be installed.
              https://github.com/GoogleCloudPlatform/spark-on-k8s-operator
            type: object
            additionalProperties: false
            properties:
              mainClass:
                description: 'MainClass is the fully-qualified main class of the Spark application.'
                type: string
              mainApplicationFile:
                description: 'MainFile is the path to a bundled JAR, Python, or R file of the application.'
                type: string
      role:
        $ref: 'k8s_api_core.schema.yml#/definitions/io.k8s.api.rbac.v1.PolicyRule'
      metrics:
        description: >-
          Prometheus metrics. Requires prometheus operator to be installed.
          https://bitnami.com/stack/prometheus-operator/helm
        required:
          - enabled
        additionalProperties: false
        type: object
        properties:
          enabled:
            type: boolean
          port:
            type: integer
          path:
            type: string
          alerts:
            type: array
            items:
              $ref: '#/definitions/alert'
      deploymentStrategy:
        description: >-
          Kubernetes deployment strategy.
          https://kubernetes.io/docs/concepts/workloads/controllers/deployment/#strategy
        $ref: 'k8s_api_core.schema.yml#/definitions/io.k8s.api.apps.v1.DeploymentStrategy'
    dependencies:
      portMappings:
        - metrics
      livenessProbe:
        - metrics<|MERGE_RESOLUTION|>--- conflicted
+++ resolved
@@ -272,21 +272,6 @@
             type: string
             examples:
               - /python/my_project/dagster/repo.py
-<<<<<<< HEAD
-      cluster:
-        type: object
-        additionalProperties: false
-        properties:
-          pr:
-            type: string
-          test:
-            type: string
-          acceptance:
-            type: string
-          production:
-            type: string
-          all:
-=======
       bpm:
         additionalProperties: false
         type: object
@@ -297,7 +282,20 @@
             description: >-
               project Id where diagram is stored in Camunda Modeler,
               you can find this value from Camunda Saas url when open the project
->>>>>>> 9db76985
+            type: string
+      cluster:
+        type: object
+        additionalProperties: false
+        properties:
+          pr:
+            type: string
+          test:
+            type: string
+          acceptance:
+            type: string
+          production:
+            type: string
+          all:
             type: string
     minProperties: 1
     required:
