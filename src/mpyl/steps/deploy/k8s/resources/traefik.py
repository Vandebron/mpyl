"""
This module contains the traefik ingress route CRD.
"""
from dataclasses import dataclass
from typing import Optional, Union, Any

from kubernetes.client import V1ObjectMeta

from . import CustomResourceDefinition
from .....project import TraefikHost, Target
from .....utilities import replace_pr_number


@dataclass(frozen=True)
class HostWrapper:
    traefik_host: TraefikHost
    name: str
    index: int
    service_port: int
    white_lists: dict[str, list[str]]
    tls: Optional[str]
    insecure: bool = False

    @property
    def full_name(self) -> str:
        return f"{self.name}-ingress-{self.index}-whitelist"


class V1AlphaIngressRoute(CustomResourceDefinition):
    def __init__(
        self,
        metadata: V1ObjectMeta,
        host: HostWrapper,
        target: Target,
        namespace: str,
        cluster_env: str,
        pr_number: Optional[int],
        https: bool = True,
    ):
        def _interpolate_names(host: str, name: str, cluster_env: str) -> str:
            host = host.replace("{SERVICE-NAME}", name)
            host = host.replace("{namespace}", namespace)
<<<<<<< HEAD
            host = host.replace("{CLUSTER-ENV}", cluster_env)
            if pr_number:
                return host.replace("{PR-NUMBER}", str(pr_number))
=======
            host = replace_pr_number(host, pr_number)
>>>>>>> 9db76985
            return host

        route: dict[str, Any] = {
            "kind": "Rule",
            "match": _interpolate_names(
                host=host.traefik_host.host.get_value(target),
                name=host.name,
                cluster_env=cluster_env,
            ),
            "services": [
                {"name": host.name, "kind": "Service", "port": host.service_port}
            ],
            "middlewares": [
                {"name": "traefik-https-redirect@kubernetescrd"} if not https else None,
                {"name": host.full_name},
            ],
        }

        if host.traefik_host.priority:
            route |= {"priority": host.traefik_host.priority.get_value(target)}

        tls: dict[str, Union[str, dict]] = {
            "secretName": host.tls if host.tls else "le-prod-wildcard-cert"
        }
        if host.insecure:
            tls |= {"options": {"name": "insecure-ciphers", "namespace": "traefik"}}

        super().__init__(
            api_version="traefik.io/v1alpha1",
            kind="IngressRoute",
            metadata=metadata,
            spec={
                "routes": [route],
                "entryPoints": ["websecure" if https else "web"],
                "tls": tls if https else None,
            },
            schema="traefik.ingress.schema.yml",
        )


class V1AlphaMiddleware(CustomResourceDefinition):
    def __init__(self, metadata: V1ObjectMeta, source_ranges: list[str]):
        super().__init__(
            api_version="traefik.io/v1alpha1",
            kind="Middleware",
            metadata=metadata,
            spec={"ipWhiteList": {"sourceRange": source_ranges}},
            schema="traefik.middleware.schema.yml",
        )<|MERGE_RESOLUTION|>--- conflicted
+++ resolved
@@ -40,13 +40,8 @@
         def _interpolate_names(host: str, name: str, cluster_env: str) -> str:
             host = host.replace("{SERVICE-NAME}", name)
             host = host.replace("{namespace}", namespace)
-<<<<<<< HEAD
             host = host.replace("{CLUSTER-ENV}", cluster_env)
-            if pr_number:
-                return host.replace("{PR-NUMBER}", str(pr_number))
-=======
             host = replace_pr_number(host, pr_number)
->>>>>>> 9db76985
             return host
 
         route: dict[str, Any] = {
