""" Step that runs relevant cypress tests in the post deploy stage """
import os
from logging import Logger

from kubernetes.config.kube_config import KubeConfigMerger
from python_on_whales import docker, Container, DockerException

from . import STAGE_NAME
from .. import Step, Meta
from ..models import ArtifactType, Input, Output, input_to_artifact
from ...project import Target
from ...utilities.cypress import CypressConfig
from ...utilities.docker import execute_with_stream
from ...utilities.junit import JunitTestSpec
from ...utilities.parallel import run_in_parallel, ParallelCommand


class CypressTest(Step):
    def __init__(self, logger: Logger) -> None:
        super().__init__(
            logger,
            Meta(
                name="Cypress Test",
                description="Step to run cypress tests",
                version="0.0.1",
                stage=STAGE_NAME,
            ),
            produced_artifact=ArtifactType.JUNIT_TESTS,
            required_artifact=ArtifactType.NONE,
        )

    def execute(self, step_input: Input) -> Output:  # pylint: disable=too-many-locals
        if step_input.run_properties.target == Target.PRODUCTION:
            return Output(
                success=True, message="Cypress tests are not run on production"
            )

        self._logger.info(
            f"Running cypress tests for project {step_input.project_execution.name}"
        )
        cypress_config = CypressConfig.from_config(step_input.run_properties.config)
        volume_path = os.path.join(os.getcwd(), cypress_config.cypress_source_code_path)

<<<<<<< HEAD
        if (
            step_input.project_execution.project.dependencies
            and step_input.project_execution.project.dependencies.postdeploy
        ):
            specs_string = ",".join(
                step_input.project_execution.project.dependencies.postdeploy
            )
        else:
=======
        deps = step_input.project.dependencies
        specs_string = ",".join(deps.set_for_stage(STAGE_NAME)) if deps else ""
        if not specs_string:
>>>>>>> 3d8a5e65
            raise ValueError("No cypress specs are defined in the project dependencies")

        docker_container = self._get_docker_container(volume_path, cypress_config)
        reports_folder = f"reports/{step_input.project_execution.name}"
        artifact = input_to_artifact(
            artifact_type=ArtifactType.JUNIT_TESTS,
            step_input=step_input,
            spec=JunitTestSpec(test_output_path=f"{volume_path}/{reports_folder}"),
        )
        try:
            self._run_container_preparation_steps(
                docker_container, step_input, reports_folder
            )
            record_key = cypress_config.record_key

            if record_key:
                ci_build_id = (
                    f"{cypress_config.ci_build_id}-{step_input.project_execution.name}"
                )
                run_command = (
                    f'bash -c "Xvfb :10$MACHINE & XDG_CONFIG_HOME=/tmp/cyhome$MACHINE '
                    f"DISPLAY=:10$MACHINE  yarn cypress run --spec '{specs_string}' --ci-build-id "
                    f"{ci_build_id} --parallel --reporter-options "
                    f'"mochaFile={reports_folder}/[hash].xml" --record --key '
                    'b6a2aab1-0b80-4ca0-a56c-1c8d98a8189c || true "'
                )
                machines = ["1", "2", "3", "4"]
                commands = [
                    ParallelCommand(
                        function=execute_with_stream,
                        parameters={
                            "logger": self._logger,
                            "container": docker_container,
                            "command": run_command.replace("$MACHINE", machine),
                            "task_name": "Running cypress tests parallel",
                        },
                    )
                    for machine in machines
                ]
                result: list[str] = run_in_parallel(
                    commands=commands,
                    number_of_threads=len(machines),
                )
            else:
                run_command = (
                    f'bash -c "yarn cypress run --spec "{specs_string}" --reporter-options '
                    f'mochaFile="{reports_folder}/[hash].xml" || true"'
                )
                result = execute_with_stream(
                    logger=self._logger,
                    container=docker_container,
                    command=run_command,
                    task_name="Running cypress tests",
                )

            for stdout in result:
                if record_key and "Recorded Run" in stdout:
                    artifact = input_to_artifact(
                        artifact_type=ArtifactType.JUNIT_TESTS,
                        step_input=step_input,
                        spec=JunitTestSpec(
                            test_output_path=f"{volume_path}/{reports_folder}",
                            test_results_url=stdout.rstrip().rsplit(
                                "Recorded Run: ", 1
                            )[1],
                        ),
                    )
                if "error Command failed with exit code" in stdout:
                    raise DockerException(command_launched=[run_command], return_code=1)
        except DockerException:
            return Output(
                success=False,
                message=f"Cypress tests for project {step_input.project_execution.name} have one or more failures",
                produced_artifact=artifact,
            )
        finally:
            docker_container.stop()
            docker_container.remove()

        return Output(
            success=True,
            message=f"Cypress tests for project {step_input.project_execution.name} passed",
            produced_artifact=artifact,
        )

    def _get_docker_container(
        self, volume_path: str, cypress_config: CypressConfig
    ) -> Container:
        custom_image_tag = "mpyl/cypress"
        docker.build(
            context_path=volume_path,
            tags=[custom_image_tag],
            file=f"{volume_path}/Dockerfile-mpyl",
        )

        config_merger = KubeConfigMerger(paths=cypress_config.kubectl_config_path)
        config_paths = []
        for path in config_merger.paths:
            config_paths.append((path, f"/root/.kube/{path.split('/')[-1]}"))

        docker_container = docker.run(
            image=custom_image_tag,
            interactive=True,
            detach=True,
            volumes=[
                (volume_path, "/cypress"),
            ]
            + config_paths,
            envs={"KUBECONFIG": ":".join(map(lambda p: p[1], config_paths))},
            workdir="/cypress",
        )
        if not isinstance(docker_container, Container):
            raise TypeError("Docker run command should return a container")

        return docker_container

    def _run_container_preparation_steps(
        self, docker_container: Container, step_input: Input, reports_folder: str
    ) -> None:
        execute_with_stream(
            logger=self._logger,
            container=docker_container,
            command=f"rm -rf {reports_folder} dist",
            task_name="Remove old files",
        )
        execute_with_stream(
            logger=self._logger,
            container=docker_container,
            command='bash -c "cp cypress.env.json.example cypress.env.json && '
            f"sed -i 's/acceptance/"
            f"{CypressTest._target_to_test_target(step_input.run_properties.target)}"
            f"/' cypress.env.json && "
            f"sed -i 's/{{PR_NUMBER}}/{step_input.run_properties.versioning.pr_number}/' "
            'cypress.env.json"',
            task_name="Preparing env file",
        )
        execute_with_stream(
            logger=self._logger,
            container=docker_container,
            command="yarn install",
            task_name="Running yarn install",
        )
        execute_with_stream(
            logger=self._logger,
            container=docker_container,
            command="yarn cypress install",
            task_name="Installing cypress",
        )
        execute_with_stream(
            logger=self._logger,
            container=docker_container,
            command="yarn cypress verify",
            task_name="Verifying cypress",
        )
        execute_with_stream(
            logger=self._logger,
            container=docker_container,
            command="yarn tsc",
            task_name="Compiling typescript",
        )

    @staticmethod
    def _target_to_test_target(target: Target) -> str:
        if target == Target.PULL_REQUEST_BASE:
            return "test"
        if target == Target.ACCEPTANCE:
            return "acceptance"

        return "pr"<|MERGE_RESOLUTION|>--- conflicted
+++ resolved
@@ -41,20 +41,9 @@
         cypress_config = CypressConfig.from_config(step_input.run_properties.config)
         volume_path = os.path.join(os.getcwd(), cypress_config.cypress_source_code_path)
 
-<<<<<<< HEAD
-        if (
-            step_input.project_execution.project.dependencies
-            and step_input.project_execution.project.dependencies.postdeploy
-        ):
-            specs_string = ",".join(
-                step_input.project_execution.project.dependencies.postdeploy
-            )
-        else:
-=======
-        deps = step_input.project.dependencies
+        deps = step_input.project_execution.project.dependencies
         specs_string = ",".join(deps.set_for_stage(STAGE_NAME)) if deps else ""
         if not specs_string:
->>>>>>> 3d8a5e65
             raise ValueError("No cypress specs are defined in the project dependencies")
 
         docker_container = self._get_docker_container(volume_path, cypress_config)
