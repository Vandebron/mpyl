""" Discovery of projects that are relevant to a specific `mpyl.stage.Stage` . Determine which of the
discovered projects have been invalidated due to changes in the source code since the last build of the project's
output artifact."""

import hashlib
import logging
import os
import pickle
from dataclasses import dataclass
from pathlib import Path
from typing import Optional

from ..constants import BUILD_ARTIFACTS_FOLDER
from ..project import Project
from ..project import Stage
from ..project_execution import ProjectExecution
from ..run_plan import RunPlan
from ..steps import deploy
from ..steps.collection import StepsCollection
from ..steps.models import Output, ArtifactType
from ..utilities.repo import Changeset, Repository


@dataclass(frozen=True)
class DeploySet:
    all_projects: set[Project]
    projects_to_deploy: set[Project]


def file_belongs_to_project(
    logger: logging.Logger, project: Project, path: str
) -> bool:
    startswith: bool = path.startswith(project.root_path)
    if startswith:
        logger.debug(
            f"Project {project.name}: {path} touched project root {project.root_path}"
        )
    return startswith


def is_dependency_modified(
    logger: logging.Logger,
    project: Project,
    stage: str,
    path: str,
    steps: Optional[StepsCollection],
) -> bool:
    deps = project.dependencies
    if not deps:
        return False

    touched_stages: set[str] = {
        dep_stage
        for dep_stage, dependencies in deps.all().items()
        if len([d for d in dependencies if path.startswith(d)]) > 0
    }

    if stage in touched_stages:
        logger.debug(
            f"Project {project.name}: {path} touched one of the dependencies for stage {stage}"
        )
        return True

    step_name = project.stages.for_stage(stage)
    if step_name is None or steps is None:
        logger.debug(
            f"Project {project.name}: the step for stage {stage} is not defined or not found"
        )
        return False

    executor = steps.get_executor(Stage(stage, "icon"), step_name)
    if executor is None:
        logger.debug(f"Project {project.name}: no executor found for stage {stage}")
        return False

    required_artifact = executor.required_artifact
    if required_artifact != ArtifactType.NONE:
        producing_stage = steps.get_stage_for_producing_artifact(
            project, required_artifact
        )
        if producing_stage is not None and producing_stage in touched_stages:
            logger.debug(
                f"Project {project.name}: producing stage {producing_stage} for required artifact {required_artifact} "
                f"is touched"
            )
            return True

    return False


def is_project_cached_for_stage(
    logger: logging.Logger,
    project: str,
    stage: str,
    output: Optional[Output],
    cache_key: str,
) -> bool:
<<<<<<< HEAD
=======
    cached = False

>>>>>>> f34b3239
    if stage == deploy.STAGE_NAME:
        logger.debug(
            f"Project {project} will execute stage {stage} again because this stage is never cached"
        )
<<<<<<< HEAD
        cached = False
=======
>>>>>>> f34b3239
    elif output is None:
        logger.debug(
            f"Project {project} will execute stage {stage} again because there is no previous run"
        )
<<<<<<< HEAD
        cached = False
=======
>>>>>>> f34b3239
    elif not output.success:
        logger.debug(
            f"Project {project} will execute stage {stage} again because the previous run was not successful"
        )
<<<<<<< HEAD
        cached = False
=======
>>>>>>> f34b3239
    elif output.produced_artifact is None:
        logger.debug(
            f"Project {project} will execute stage {stage} again because there was no artifact in the previous run"
        )
<<<<<<< HEAD
        cached = False
=======
>>>>>>> f34b3239
    elif not output.produced_artifact.hash:
        logger.debug(
            f"Project {project} will execute stage {stage} again because there is no cache key in the previous run"
        )
<<<<<<< HEAD
        cached = False
=======
>>>>>>> f34b3239
    elif output.produced_artifact.hash != cache_key:
        logger.debug(
            f"Project {project} will execute stage {stage} again because its content changed since the previous run"
        )
        logger.debug(
<<<<<<< HEAD
            f"Cached content for previous run: {output.produced_artifact.hash}"
        )
        logger.debug(f"Cached content for current run:  {cache_key}")
        cached = False
=======
            f"Hash of contents for previous run: {output.produced_artifact.hash}"
        )
        logger.debug(f"Hash of contents for current run:  {cache_key}")
>>>>>>> f34b3239
    else:
        logger.debug(
            f"Project {project} will skip stage {stage} because its content did not change since the previous run"
        )
<<<<<<< HEAD
        logger.debug(f"Cached content for current run: {cache_key}")
        cached = True
=======
        logger.debug(f"Hash of contents for current run: {cache_key}")
        cached = True

    return cached


def hashed_changes(files: set[str]) -> str:
    sha256 = hashlib.sha256()

    for changed_file in sorted(files):
        with open(changed_file, "rb") as file:
            while True:
                data = file.read(65536)
                if not data:
                    break
                sha256.update(data)
>>>>>>> f34b3239

    return cached


def _cache_key_from_changes_in_project(
    logger: logging.Logger,
    project: Project,
    changeset: Changeset,
):
    files_to_hash = set(
        filter(
            lambda changed_file: file_belongs_to_project(logger, project, changed_file),
            changeset.files_touched(status={"A", "M", "R"}),
        )
    )

    if len(files_to_hash) == 0:
        cache_key = changeset.sha
        logger.debug(
            f"Project {project.name}: no content changes, falling back to git revision as cache key: {cache_key}"
        )
<<<<<<< HEAD
=======

        if len(files_to_hash) == 0:
            cache_key = changes.sha
            logger.debug(
                f"Project {project.name}: using git revision as cache key: {cache_key}"
            )
        else:
            cache_key = hashed_changes(files=files_to_hash)
            logger.debug(
                f"Project {project.name}: using hash of modified files as cache key: {cache_key}"
            )

    elif is_any_dependency_touched:
        cache_key = changes.sha
        logger.debug(
            f"Project {project.name}: using git revision as cache key: {cache_key}"
        )
>>>>>>> f34b3239
    else:
        sha256 = hashlib.sha256()

<<<<<<< HEAD
        for changed_file in sorted(files_to_hash):
            with open(changed_file, "rb") as file:
                while True:
                    data = file.read(65536)
                    if not data:
                        break
                    sha256.update(data)

        cache_key = sha256.hexdigest()
        logger.debug(
            f"Project {project.name}: using hash of modified files as cache key {cache_key}"
        )

    return cache_key


def to_project_executions(
    logger: logging.Logger,
    projects: set[Project],
    stage: str,
    changeset: Changeset,
) -> set[ProjectExecution]:
    def to_project_execution(
        project: Project,
    ) -> ProjectExecution:
        cache_key = _cache_key_from_changes_in_project(
            logger=logger, project=project, changeset=changeset
        )
        return ProjectExecution(
            project=project,
            cache_key=cache_key,
            cached=is_project_cached_for_stage(
                logger=logger,
                project=project.name,
                stage=stage,
                output=Output.try_read(project.target_path, stage),
                cache_key=cache_key,
            ),
        )

    return set(map(to_project_execution, projects))
=======
    return ProjectExecution(
        project=project,
        cache_key=cache_key,
        cached=is_project_cached_for_stage(
            logger=logger,
            project=project.name,
            stage=stage,
            output=Output.try_read(project.target_path, stage),
            cache_key=cache_key,
        ),
    )
>>>>>>> f34b3239


def find_projects_to_execute(
    logger: logging.Logger,
    all_projects: set[Project],
    stage: str,
    changeset: Changeset,
    steps: Optional[StepsCollection],
) -> set[ProjectExecution]:
    def project_execution_if_needed(
        project: Project,
    ) -> Optional[ProjectExecution]:
        if project.stages.for_stage(stage) is None:
            return None

        is_any_dependency_modified = any(
            is_dependency_modified(logger, project, stage, changed_file, steps)
            for changed_file in changeset.files_touched()
        )
        is_project_modified = any(
            file_belongs_to_project(logger, project, changed_file)
            for changed_file in changeset.files_touched()
        )

        if is_project_modified:
            cache_key = _cache_key_from_changes_in_project(
                logger=logger, project=project, changeset=changeset
            )

        elif is_any_dependency_modified:
            cache_key = changeset.sha
            logger.debug(
                f"Project {project.name}: using git revision as cache key: {cache_key}"
            )
        else:
            return None

        return ProjectExecution(
            project=project,
            cache_key=cache_key,
            cached=is_project_cached_for_stage(
                logger=logger,
                project=project.name,
                stage=stage,
                output=Output.try_read(project.target_path, stage),
                cache_key=cache_key,
            ),
        )

    return {
        project_execution
        for project_execution in map(project_execution_if_needed, all_projects)
        if project_execution is not None
    }


# pylint: disable=too-many-arguments
def create_run_plan(
    logger: logging.Logger,
    repository: Repository,
    all_projects: set[Project],
    all_stages: list[Stage],
    build_all: bool,
    local: bool,
    selected_projects: set[Project],
    tag: Optional[str] = None,
    selected_stage: Optional[Stage] = None,
) -> RunPlan:
    run_plan_file = Path(BUILD_ARTIFACTS_FOLDER) / "build_plan"

    existing_run_plan = _load_cached_run_plan(logger, run_plan_file)
    if existing_run_plan:
        return _filter_existing_run_plan(
            run_plan=existing_run_plan,
            selected_stage=selected_stage,
            selected_projects=selected_projects,
        )

    run_plan = _discover_run_plan(
        logger=logger,
        repository=repository,
        all_projects=all_projects,
        all_stages=all_stages,
        build_all=build_all,
        local=local,
        selected_projects=selected_projects,
        selected_stage=selected_stage,
        tag=tag,
    )

    _store_run_plan(logger, run_plan, run_plan_file)
    return run_plan


def _filter_existing_run_plan(
    run_plan: RunPlan,
    selected_stage: Optional[Stage],
    selected_projects: set[Project],
) -> RunPlan:
    filtered_run_plan = run_plan

    if selected_stage:
        filtered_run_plan = filtered_run_plan.for_stage(selected_stage)

    if selected_projects:
        filtered_run_plan = filtered_run_plan.for_projects(selected_projects)

    return filtered_run_plan


# pylint: disable=too-many-arguments
def _discover_run_plan(
    logger: logging.Logger,
    repository: Repository,
    all_projects: set[Project],
    all_stages: list[Stage],
    build_all: bool,
    local: bool,
    selected_projects: set[Project],
    selected_stage: Optional[Stage],
    tag: Optional[str] = None,
) -> RunPlan:
    logger.info("Discovering run plan...")
    run_plan: RunPlan = RunPlan.empty()
    changeset = _get_changes(repository, local, tag)

    for stage in all_stages:
        if selected_stage and stage != selected_stage:
            continue

        if build_all:
            project_executions = to_project_executions(
                logger=logger,
                projects=for_stage(all_projects, stage),
                stage=stage.name,
                changeset=changeset,
            )
        elif selected_projects:
            project_executions = to_project_executions(
                logger=logger,
                projects=for_stage(selected_projects, stage),
                stage=stage.name,
                changeset=changeset,
            )
        else:
            project_executions = find_projects_to_execute(
                logger=logger,
                all_projects=all_projects,
                stage=stage.name,
                changeset=changeset,
                steps=StepsCollection(logger=logging.getLogger()),
            )

        logger.debug(
            f"Will execute projects for stage {stage.name}: {[p.name for p in project_executions]}"
        )
        run_plan.add_stage(stage, project_executions)

    return run_plan


def for_stage(projects: set[Project], stage: Stage) -> set[Project]:
    return {p for p in projects if p.stages.for_stage(stage.name)}


def _get_changes(repo: Repository, local: bool, tag: Optional[str] = None):
    if local:
        return repo.changes_in_branch_including_local()
    if tag:
        return repo.changes_in_tagged_commit(tag)

    return repo.changes_in_branch()


def _load_cached_run_plan(
    logger: logging.Logger,
    run_plan_file: Path,
) -> Optional[RunPlan]:
    if run_plan_file.is_file():
        logger.info(f"Loading cached run plan: {run_plan_file}")
        with open(run_plan_file, "rb") as file:
            return pickle.load(file)
    return None


def _store_run_plan(
    logger: logging.Logger,
    run_plan: RunPlan,
    run_plan_file: Path,
):
    os.makedirs(os.path.dirname(run_plan_file), exist_ok=True)
    with open(run_plan_file, "wb") as file:
        logger.info(f"Storing run plan in: {run_plan_file}")
        pickle.dump(run_plan, file, pickle.HIGHEST_PROTOCOL)<|MERGE_RESOLUTION|>--- conflicted
+++ resolved
@@ -95,91 +95,42 @@
     output: Optional[Output],
     cache_key: str,
 ) -> bool:
-<<<<<<< HEAD
-=======
     cached = False
 
->>>>>>> f34b3239
     if stage == deploy.STAGE_NAME:
         logger.debug(
             f"Project {project} will execute stage {stage} again because this stage is never cached"
         )
-<<<<<<< HEAD
-        cached = False
-=======
->>>>>>> f34b3239
     elif output is None:
         logger.debug(
             f"Project {project} will execute stage {stage} again because there is no previous run"
         )
-<<<<<<< HEAD
-        cached = False
-=======
->>>>>>> f34b3239
     elif not output.success:
         logger.debug(
             f"Project {project} will execute stage {stage} again because the previous run was not successful"
         )
-<<<<<<< HEAD
-        cached = False
-=======
->>>>>>> f34b3239
     elif output.produced_artifact is None:
         logger.debug(
             f"Project {project} will execute stage {stage} again because there was no artifact in the previous run"
         )
-<<<<<<< HEAD
-        cached = False
-=======
->>>>>>> f34b3239
     elif not output.produced_artifact.hash:
         logger.debug(
             f"Project {project} will execute stage {stage} again because there is no cache key in the previous run"
         )
-<<<<<<< HEAD
-        cached = False
-=======
->>>>>>> f34b3239
     elif output.produced_artifact.hash != cache_key:
         logger.debug(
             f"Project {project} will execute stage {stage} again because its content changed since the previous run"
         )
         logger.debug(
-<<<<<<< HEAD
-            f"Cached content for previous run: {output.produced_artifact.hash}"
-        )
-        logger.debug(f"Cached content for current run:  {cache_key}")
-        cached = False
-=======
             f"Hash of contents for previous run: {output.produced_artifact.hash}"
         )
         logger.debug(f"Hash of contents for current run:  {cache_key}")
->>>>>>> f34b3239
     else:
         logger.debug(
             f"Project {project} will skip stage {stage} because its content did not change since the previous run"
         )
-<<<<<<< HEAD
-        logger.debug(f"Cached content for current run: {cache_key}")
-        cached = True
-=======
         logger.debug(f"Hash of contents for current run: {cache_key}")
         cached = True
-
-    return cached
-
-
-def hashed_changes(files: set[str]) -> str:
-    sha256 = hashlib.sha256()
-
-    for changed_file in sorted(files):
-        with open(changed_file, "rb") as file:
-            while True:
-                data = file.read(65536)
-                if not data:
-                    break
-                sha256.update(data)
->>>>>>> f34b3239
 
     return cached
 
@@ -201,30 +152,9 @@
         logger.debug(
             f"Project {project.name}: no content changes, falling back to git revision as cache key: {cache_key}"
         )
-<<<<<<< HEAD
-=======
-
-        if len(files_to_hash) == 0:
-            cache_key = changes.sha
-            logger.debug(
-                f"Project {project.name}: using git revision as cache key: {cache_key}"
-            )
-        else:
-            cache_key = hashed_changes(files=files_to_hash)
-            logger.debug(
-                f"Project {project.name}: using hash of modified files as cache key: {cache_key}"
-            )
-
-    elif is_any_dependency_touched:
-        cache_key = changes.sha
-        logger.debug(
-            f"Project {project.name}: using git revision as cache key: {cache_key}"
-        )
->>>>>>> f34b3239
     else:
         sha256 = hashlib.sha256()
 
-<<<<<<< HEAD
         for changed_file in sorted(files_to_hash):
             with open(changed_file, "rb") as file:
                 while True:
@@ -266,19 +196,6 @@
         )
 
     return set(map(to_project_execution, projects))
-=======
-    return ProjectExecution(
-        project=project,
-        cache_key=cache_key,
-        cached=is_project_cached_for_stage(
-            logger=logger,
-            project=project.name,
-            stage=stage,
-            output=Output.try_read(project.target_path, stage),
-            cache_key=cache_key,
-        ),
-    )
->>>>>>> f34b3239
 
 
 def find_projects_to_execute(
