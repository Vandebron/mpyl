--- conflicted
+++ resolved
@@ -172,47 +172,6 @@
     projects: set[Project],
     stage: str,
     changeset: Changeset,
-<<<<<<< HEAD
-    steps: Optional[StepsCollection],
-) -> Optional[ProjectExecution]:
-    if project.stages.for_stage(stage) is None:
-        return None
-
-    is_any_dependency_touched = any(
-        is_dependency_touched(logger, project, stage, changed_file, steps)
-        for changed_file in changeset.files_touched()
-    )
-    is_project_modified = any(
-        file_belongs_to_project(logger, project, changed_file)
-        for changed_file in changeset.files_touched()
-    )
-
-    if is_project_modified:
-        files_to_hash = set(
-            filter(
-                lambda changed_file: file_belongs_to_project(
-                    logger, project, changed_file
-                ),
-                changeset.files_touched(status={"A", "M", "R"}),
-            )
-        )
-
-        if len(files_to_hash) == 0:
-            cache_key = changeset.sha
-            logger.debug(
-                f"Project {project.name}: using git revision as cache key: {cache_key}"
-            )
-        else:
-            cache_key = hashed_changes(files=files_to_hash)
-            logger.debug(
-                f"Project {project.name}: using hash of modified files as cache key: {cache_key}"
-            )
-
-    elif is_any_dependency_touched:
-        cache_key = changeset.sha
-        logger.debug(
-            f"Project {project.name}: using git revision as cache key: {cache_key}"
-=======
 ) -> set[ProjectExecution]:
     def to_project_execution(
         project: Project,
@@ -231,7 +190,6 @@
                 hashed_changes=hashed_changes,
             ),
             hashed_changes=hashed_changes,
->>>>>>> 07569fc6
         )
 
     return set(map(to_project_execution, projects))
@@ -244,14 +202,6 @@
     changeset: Changeset,
     steps: Optional[StepsCollection],
 ) -> set[ProjectExecution]:
-<<<<<<< HEAD
-    maybe_execution_projects = set(
-        map(
-            lambda project: _to_project_execution(
-                logger, project, stage, changeset, steps
-            ),
-            all_projects,
-=======
     def build_project_execution(
         project: Project,
     ) -> Optional[ProjectExecution]:
@@ -261,7 +211,6 @@
         is_any_dependency_modified = any(
             is_dependency_modified(logger, project, stage, changed_file, steps)
             for changed_file in changeset.files_touched()
->>>>>>> 07569fc6
         )
         is_project_modified = any(
             file_belongs_to_project(logger, project, changed_file)
@@ -382,25 +331,6 @@
         if selected_stage and stage != selected_stage:
             continue
 
-<<<<<<< HEAD
-        if build_all or selected_projects:
-            if selected_projects:
-                all_projects = set(
-                    filter(lambda p: p.name in projects_list, all_projects)
-                )
-            projects = for_stage(all_projects, stage)
-            project_executions = {ProjectExecution.always_run(p) for p in projects}
-        else:
-            steps = StepsCollection(logger=logging.getLogger())
-            changeset = (
-                _get_changes(repository, local, tag)
-                if not selected_projects or build_all
-                else []
-            )
-
-            project_executions = build_project_executions(
-                logger, all_projects, stage.name, changeset, steps
-=======
         if build_all:
             project_executions = to_project_executions(
                 logger=logger,
@@ -414,7 +344,6 @@
                 projects=for_stage(selected_projects, stage),
                 stage=stage.name,
                 changeset=changeset,
->>>>>>> 07569fc6
             )
         else:
             project_executions = find_projects_to_execute(
