--- conflicted
+++ resolved
@@ -153,12 +153,11 @@
     if len(files_to_hash) == 0:
         cache_key = changeset.sha
         logger.debug(
-            f"Project {project.name}: will use revision as cache key: {cache_key}"
+            f"Project {project.name}: no content changes, falling back to git revision as cache key: {cache_key}"
         )
     else:
         sha256 = hashlib.sha256()
 
-<<<<<<< HEAD
         for changed_file in sorted(files_to_hash):
             with open(changed_file, "rb") as file:
                 while True:
@@ -166,26 +165,10 @@
                     if not data:
                         break
                     sha256.update(data)
-=======
-        if len(files_to_hash) == 0:
-            cache_key = changes.sha
-            logger.debug(
-                f"Project {project.name}: using git revision as cache key: {cache_key}"
-            )
-        else:
-            cache_key = hashed_changes(files=files_to_hash)
-            logger.debug(
-                f"Project {project.name}: using hash of modified files as cache key: {cache_key}"
-            )
->>>>>>> 775a1a99
 
         cache_key = sha256.hexdigest()
         logger.debug(
-<<<<<<< HEAD
-            f"Project {project.name}: will use hashed changes as cache key {cache_key}"
-=======
-            f"Project {project.name}: using git revision as cache key: {cache_key}"
->>>>>>> 775a1a99
+            f"Project {project.name}: using hash of modified files as cache key {cache_key}"
         )
 
     return cache_key
@@ -248,7 +231,7 @@
         elif is_any_dependency_modified:
             cache_key = changeset.sha
             logger.debug(
-                f"Project {project.name}: will use revision as cache key: {cache_key}"
+                f"Project {project.name}: using git revision as cache key: {cache_key}"
             )
         else:
             return None
