""" Discovery of projects that are relevant to a specific `mpyl.stage.Stage` . Determine which of the
discovered projects have been invalidated due to changes in the source code since the last build of the project's
output artifact."""

import hashlib
import logging
import os
import pickle
from dataclasses import dataclass
from pathlib import Path
from typing import Optional

from ..constants import BUILD_ARTIFACTS_FOLDER
from ..project import Project
from ..project import Stage
from ..project_execution import ProjectExecution
from ..steps import deploy
from ..steps.collection import StepsCollection
from ..steps.models import Output, ArtifactType
from ..utilities.repo import Changeset, Repository


@dataclass(frozen=True)
class DeploySet:
    all_projects: set[Project]
    projects_to_deploy: set[Project]


def file_belongs_to_project(
    logger: logging.Logger, project: Project, path: str
) -> bool:
    startswith: bool = path.startswith(project.root_path)
    if startswith:
        logger.debug(
            f"Project {project.name}: {path} touched project root {project.root_path}"
        )
    return startswith


def is_dependency_touched(
    logger: logging.Logger,
    project: Project,
    stage: str,
    path: str,
    steps: Optional[StepsCollection],
) -> bool:
    deps = project.dependencies
    if not deps:
        return False

    touched_stages: set[str] = {
        dep_stage
        for dep_stage, dependencies in deps.all().items()
        if len([d for d in dependencies if path.startswith(d)]) > 0
    }

    if stage in touched_stages:
        logger.debug(
            f"Project {project.name}: {path} touched one of the dependencies for stage {stage}"
        )
        return True

    step_name = project.stages.for_stage(stage)
    if step_name is None or steps is None:
        logger.debug(
            f"Project {project.name}: the step for stage {stage} is not defined or not found"
        )
        return False

    executor = steps.get_executor(Stage(stage, "icon"), step_name)
    if executor is None:
        logger.debug(f"Project {project.name}: no executor found for stage {stage}")
        return False

    required_artifact = executor.required_artifact
    if required_artifact != ArtifactType.NONE:
        producing_stage = steps.get_stage_for_producing_artifact(
            project, required_artifact
        )
        if producing_stage is not None and producing_stage in touched_stages:
            logger.debug(
                f"Project {project.name}: producing stage {producing_stage} for required artifact {required_artifact} "
                f"is touched"
            )
            return True

    return False


def is_output_cached(output: Optional[Output], cache_key: str) -> bool:
    if (
        output is None
        or not output.success
        or output.produced_artifact is None
        or not output.produced_artifact.hash
    ):
        return False
    return output.produced_artifact.hash == cache_key


def hashed_changes(files: set[str]) -> str:
    sha256 = hashlib.sha256()

    for changed_file in sorted(files):
        with open(changed_file, "rb") as file:
            while True:
                data = file.read(65536)
                if not data:
                    break
                sha256.update(data)

    return sha256.hexdigest()


def _to_project_execution(
<<<<<<< HEAD
    logger: logging.Logger, project: Project, stage: str, changeset: Changeset
=======
    logger: logging.Logger,
    project: Project,
    stage: str,
    changes: Changeset,
    steps: Optional[StepsCollection],
>>>>>>> 1cbeae78
) -> Optional[ProjectExecution]:
    if project.stages.for_stage(stage) is None:
        return None

    is_any_dependency_touched = any(
<<<<<<< HEAD
        is_dependency_touched(logger, project, stage, changed_file)
        for changed_file in changeset.files_touched
    )
    project_changed_files = set(
        filter(
            lambda changed_file: file_belongs_to_project(logger, project, changed_file),
            changeset.files_touched,
        )
=======
        is_dependency_touched(logger, project, stage, changed_file, steps)
        for changed_file in changes.files_touched()
    )
    is_project_modified = any(
        file_belongs_to_project(logger, project, changed_file)
        for changed_file in changes.files_touched()
>>>>>>> 1cbeae78
    )

    if is_project_modified:
        files_to_hash = set(
            filter(
                lambda changed_file: file_belongs_to_project(
                    logger, project, changed_file
                ),
                changes.files_touched(status={"A", "M", "R"}),
            )
        )

        if len(files_to_hash) == 0:
            cache_key = changes.sha
        else:
            cache_key = hashed_changes(files=files_to_hash)
    elif is_any_dependency_touched:
        cache_key = changeset.sha
    else:
        return None

    if stage == deploy.STAGE_NAME:
        cached = False
    else:
        cached = is_output_cached(
            output=Output.try_read(project.target_path, stage),
            cache_key=cache_key,
        )

    return ProjectExecution(
        project=project,
        cache_key=cache_key,
        cached=cached,
    )


def build_project_executions(
    logger: logging.Logger,
    all_projects: set[Project],
    stage: str,
<<<<<<< HEAD
    changeset: Changeset,
) -> set[ProjectExecution]:
    maybe_execution_projects = set(
        map(
            lambda project: _to_project_execution(logger, project, stage, changeset),
=======
    changes: Changeset,
    steps: Optional[StepsCollection],
) -> set[ProjectExecution]:
    maybe_execution_projects = set(
        map(
            lambda project: _to_project_execution(
                logger, project, stage, changes, steps
            ),
>>>>>>> 1cbeae78
            all_projects,
        )
    )
    return {
        project_execution
        for project_execution in maybe_execution_projects
        if project_execution is not None
    }


def find_build_set(  # pylint: disable=too-many-arguments, too-many-locals
    logger: logging.Logger,
    repository: Repository,
    all_projects: set[Project],
<<<<<<< HEAD
    changeset: Changeset,
=======
>>>>>>> 1cbeae78
    stages: list[Stage],
    build_all: bool,
    local: bool,
    tag: Optional[str] = None,
    selected_stage: Optional[str] = None,
    selected_projects: Optional[str] = None,
    sequential: Optional[bool] = False,
) -> dict[Stage, set[ProjectExecution]]:
    if selected_projects:
        projects_list = selected_projects.split(",")

    build_set: dict[Stage, set[ProjectExecution]] = {}

    build_set_file = Path(BUILD_ARTIFACTS_FOLDER) / "build_plan"
    if sequential and not build_all and not selected_projects:
        if not build_set_file.is_file():
            logger.warning(
                f"Sequential flag is passed, but no previous build set found: {build_set_file}"
            )
        else:
            logger.info(f"Loading cached build set: {build_set_file}")
            return _get_cached_build_set(
                build_set_file=build_set_file, selected_stage=selected_stage
            )

    elif build_set_file.is_file():
        logger.info(f"Deleting previous build set: {build_set_file}")
        build_set_file.unlink()

    logger.info("Discovering build set...")
    for stage in stages:
        if selected_stage and selected_stage != stage.name:
            continue

        if build_all or selected_projects:
            if selected_projects:
                all_projects = set(
                    filter(lambda p: p.name in projects_list, all_projects)
                )
            projects = for_stage(all_projects, stage)
            project_executions = {ProjectExecution.always_run(p) for p in projects}
        else:
            steps = StepsCollection(logger=logging.getLogger())
            changes_in_branch = (
                _get_changes(repository, local, tag)
                if not selected_projects or build_all
                else []
            )

            project_executions = build_project_executions(
<<<<<<< HEAD
                logger, all_projects, stage.name, changeset
=======
                logger, all_projects, stage.name, changes_in_branch, steps
>>>>>>> 1cbeae78
            )
            logger.debug(
                f"Invalidated projects for stage {stage.name}: {[p.name for p in project_executions]}"
            )

        build_set.update({stage: project_executions})

    if not selected_stage and not build_all and not selected_projects:
        os.makedirs(os.path.dirname(build_set_file), exist_ok=True)
        with open(build_set_file, "wb") as file:
            logger.info(f"Storing build set in: {build_set_file}")
            pickle.dump(build_set, file, pickle.HIGHEST_PROTOCOL)

    return build_set


def for_stage(projects: set[Project], stage: Stage) -> set[Project]:
    return set(filter(lambda p: p.stages.for_stage(stage.name), projects))


def _get_changes(repo: Repository, local: bool, tag: Optional[str] = None):
    if local:
        return repo.changes_in_branch_including_local()
    if tag:
        return repo.changes_in_tagged_commit(tag)

    return repo.changes_in_branch()


def _get_cached_build_set(
    build_set_file: Path, selected_stage: Optional[str]
) -> dict[Stage, set[ProjectExecution]]:
    with open(build_set_file, "rb") as file:
        full_build_set: dict[Stage, set[ProjectExecution]] = pickle.load(file)
        if selected_stage:
            return {
                stage: project_executions
                for stage, project_executions in full_build_set.items()
                if stage.name == selected_stage
            }
        return full_build_set<|MERGE_RESOLUTION|>--- conflicted
+++ resolved
@@ -113,37 +113,22 @@
 
 
 def _to_project_execution(
-<<<<<<< HEAD
-    logger: logging.Logger, project: Project, stage: str, changeset: Changeset
-=======
     logger: logging.Logger,
     project: Project,
     stage: str,
-    changes: Changeset,
+    changeset: Changeset,
     steps: Optional[StepsCollection],
->>>>>>> 1cbeae78
 ) -> Optional[ProjectExecution]:
     if project.stages.for_stage(stage) is None:
         return None
 
     is_any_dependency_touched = any(
-<<<<<<< HEAD
-        is_dependency_touched(logger, project, stage, changed_file)
-        for changed_file in changeset.files_touched
-    )
-    project_changed_files = set(
-        filter(
-            lambda changed_file: file_belongs_to_project(logger, project, changed_file),
-            changeset.files_touched,
-        )
-=======
         is_dependency_touched(logger, project, stage, changed_file, steps)
-        for changed_file in changes.files_touched()
+        for changed_file in changeset.files_touched()
     )
     is_project_modified = any(
         file_belongs_to_project(logger, project, changed_file)
-        for changed_file in changes.files_touched()
->>>>>>> 1cbeae78
+        for changed_file in changeset.files_touched()
     )
 
     if is_project_modified:
@@ -152,12 +137,12 @@
                 lambda changed_file: file_belongs_to_project(
                     logger, project, changed_file
                 ),
-                changes.files_touched(status={"A", "M", "R"}),
+                changeset.files_touched(status={"A", "M", "R"}),
             )
         )
 
         if len(files_to_hash) == 0:
-            cache_key = changes.sha
+            cache_key = changeset.sha
         else:
             cache_key = hashed_changes(files=files_to_hash)
     elif is_any_dependency_touched:
@@ -184,22 +169,14 @@
     logger: logging.Logger,
     all_projects: set[Project],
     stage: str,
-<<<<<<< HEAD
     changeset: Changeset,
-) -> set[ProjectExecution]:
-    maybe_execution_projects = set(
-        map(
-            lambda project: _to_project_execution(logger, project, stage, changeset),
-=======
-    changes: Changeset,
     steps: Optional[StepsCollection],
 ) -> set[ProjectExecution]:
     maybe_execution_projects = set(
         map(
             lambda project: _to_project_execution(
-                logger, project, stage, changes, steps
+                logger, project, stage, changeset, steps
             ),
->>>>>>> 1cbeae78
             all_projects,
         )
     )
@@ -214,10 +191,6 @@
     logger: logging.Logger,
     repository: Repository,
     all_projects: set[Project],
-<<<<<<< HEAD
-    changeset: Changeset,
-=======
->>>>>>> 1cbeae78
     stages: list[Stage],
     build_all: bool,
     local: bool,
@@ -261,18 +234,14 @@
             project_executions = {ProjectExecution.always_run(p) for p in projects}
         else:
             steps = StepsCollection(logger=logging.getLogger())
-            changes_in_branch = (
+            changeset = (
                 _get_changes(repository, local, tag)
                 if not selected_projects or build_all
                 else []
             )
 
             project_executions = build_project_executions(
-<<<<<<< HEAD
-                logger, all_projects, stage.name, changeset
-=======
-                logger, all_projects, stage.name, changes_in_branch, steps
->>>>>>> 1cbeae78
+                logger, all_projects, stage.name, changeset, steps
             )
             logger.debug(
                 f"Invalidated projects for stage {stage.name}: {[p.name for p in project_executions]}"
