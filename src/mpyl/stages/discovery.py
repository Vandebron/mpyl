""" Discovery of projects that are relevant to a specific `mpyl.stage.Stage` . Determine which of the
discovered projects have been invalidated due to changes in the source code since the last build of the project's
output artifact."""

import hashlib
import logging
import os
import pickle
from dataclasses import dataclass
from pathlib import Path
from typing import Optional

from ..constants import BUILD_ARTIFACTS_FOLDER
from ..project import Project
from ..project import Stage
from ..project_execution import ProjectExecution
from ..run_plan import RunPlan
from ..steps import deploy
from ..steps.collection import StepsCollection
from ..steps.models import Output, ArtifactType
from ..utilities.repo import Changeset, Repository


@dataclass(frozen=True)
class DeploySet:
    all_projects: set[Project]
    projects_to_deploy: set[Project]


def file_belongs_to_project(
    logger: logging.Logger, project: Project, path: str
) -> bool:
    startswith: bool = path.startswith(project.root_path)
    if startswith:
        logger.debug(
            f"Project {project.name}: {path} touched project root {project.root_path}"
        )
    return startswith


def is_dependency_modified(
    logger: logging.Logger,
    project: Project,
    stage: str,
    path: str,
    steps: Optional[StepsCollection],
) -> bool:
    deps = project.dependencies
    if not deps:
        return False

    touched_stages: set[str] = {
        dep_stage
        for dep_stage, dependencies in deps.all().items()
        if len([d for d in dependencies if path.startswith(d)]) > 0
    }

    if stage in touched_stages:
        logger.debug(
            f"Project {project.name}: {path} touched one of the dependencies for stage {stage}"
        )
        return True

    step_name = project.stages.for_stage(stage)
    if step_name is None or steps is None:
        logger.debug(
            f"Project {project.name}: the step for stage {stage} is not defined or not found"
        )
        return False

    executor = steps.get_executor(Stage(stage, "icon"), step_name)
    if executor is None:
        logger.debug(f"Project {project.name}: no executor found for stage {stage}")
        return False

    required_artifact = executor.required_artifact
    if required_artifact != ArtifactType.NONE:
        producing_stage = steps.get_stage_for_producing_artifact(
            project, required_artifact
        )
        if producing_stage is not None and producing_stage in touched_stages:
            logger.debug(
                f"Project {project.name}: producing stage {producing_stage} for required artifact {required_artifact} "
                f"is touched"
            )
            return True

    return False


def is_project_cached_for_stage(
    logger: logging.Logger,
    project: str,
    stage: str,
    output: Optional[Output],
    cache_key: str,
) -> bool:
    cached = False

    if stage == deploy.STAGE_NAME:
        logger.debug(
            f"Project {project} will execute stage {stage} again because this stage is never cached"
        )
    elif output is None:
        logger.debug(
            f"Project {project} will execute stage {stage} again because there is no previous run"
        )
    elif not output.success:
        logger.debug(
            f"Project {project} will execute stage {stage} again because the previous run was not successful"
        )
    elif output.produced_artifact is None:
        logger.debug(
            f"Project {project} will execute stage {stage} again because there was no artifact in the previous run"
        )
    elif not output.produced_artifact.hash:
        logger.debug(
            f"Project {project} will execute stage {stage} again because there is no cache key in the previous run"
        )
    elif output.produced_artifact.hash != cache_key:
        logger.debug(
            f"Project {project} will execute stage {stage} again because its content changed since the previous run"
        )
        logger.debug(
            f"Hash of contents for previous run: {output.produced_artifact.hash}"
        )
        logger.debug(f"Hash of contents for current run:  {cache_key}")
    else:
        logger.debug(
            f"Project {project} will skip stage {stage} because its content did not change since the previous run"
        )
        logger.debug(f"Hash of contents for current run: {cache_key}")
        cached = True

    return cached


def _cache_key_from_changes_in_project(
    logger: logging.Logger,
    project: Project,
<<<<<<< HEAD
    changeset: Changeset,
):
    files_to_hash = set(
        filter(
            lambda changed_file: file_belongs_to_project(logger, project, changed_file),
            changeset.files_touched(status={"A", "M", "R"}),
        )
    )

    if len(files_to_hash) == 0:
        cache_key = changeset.sha
        logger.debug(
            f"Project {project.name}: no content changes, falling back to git revision as cache key: {cache_key}"
=======
    stage: str,
    changeset: Changeset,
    steps: Optional[StepsCollection],
) -> Optional[ProjectExecution]:
    if project.stages.for_stage(stage) is None:
        return None

    is_any_dependency_modified = any(
        is_dependency_modified(logger, project, stage, changed_file, steps)
        for changed_file in changeset.files_touched()
    )
    is_project_modified = any(
        file_belongs_to_project(logger, project, changed_file)
        for changed_file in changeset.files_touched()
    )

    if is_project_modified:
        files_to_hash = set(
            filter(
                lambda changed_file: file_belongs_to_project(
                    logger, project, changed_file
                ),
                changeset.files_touched(status={"A", "M", "R"}),
            )
>>>>>>> 7ef989bb
        )
    else:
        sha256 = hashlib.sha256()

<<<<<<< HEAD
        for changed_file in sorted(files_to_hash):
            with open(changed_file, "rb") as file:
                while True:
                    data = file.read(65536)
                    if not data:
                        break
                    sha256.update(data)

        cache_key = sha256.hexdigest()
=======
        if len(files_to_hash) == 0:
            cache_key = changeset.sha
            logger.debug(
                f"Project {project.name}: using git revision as cache key: {cache_key}"
            )
        else:
            cache_key = hashed_changes(files=files_to_hash)
            logger.debug(
                f"Project {project.name}: using hash of modified files as cache key: {cache_key}"
            )

    elif is_any_dependency_modified:
        cache_key = changeset.sha
>>>>>>> 7ef989bb
        logger.debug(
            f"Project {project.name}: using hash of modified files as cache key {cache_key}"
        )

    return cache_key


def to_project_executions(
    logger: logging.Logger,
    projects: set[Project],
    stage: str,
    changeset: Changeset,
) -> set[ProjectExecution]:
    def to_project_execution(
        project: Project,
    ) -> ProjectExecution:
        cache_key = _cache_key_from_changes_in_project(
            logger=logger, project=project, changeset=changeset
        )
        return ProjectExecution(
            project=project,
            cache_key=cache_key,
            cached=is_project_cached_for_stage(
                logger=logger,
                project=project.name,
                stage=stage,
                output=Output.try_read(project.target_path, stage),
                cache_key=cache_key,
            ),
        )

    return set(map(to_project_execution, projects))


def find_projects_to_execute(
    logger: logging.Logger,
    all_projects: set[Project],
    stage: str,
    changeset: Changeset,
    steps: Optional[StepsCollection],
) -> set[ProjectExecution]:
<<<<<<< HEAD
    def project_execution_if_needed(
        project: Project,
    ) -> Optional[ProjectExecution]:
        if project.stages.for_stage(stage) is None:
            return None

        is_any_dependency_modified = any(
            is_dependency_modified(logger, project, stage, changed_file, steps)
            for changed_file in changeset.files_touched()
        )
        is_project_modified = any(
            file_belongs_to_project(logger, project, changed_file)
            for changed_file in changeset.files_touched()
        )

        if is_project_modified:
            cache_key = _cache_key_from_changes_in_project(
                logger=logger, project=project, changeset=changeset
            )

        elif is_any_dependency_modified:
            cache_key = changeset.sha
            logger.debug(
                f"Project {project.name}: using git revision as cache key: {cache_key}"
            )
        else:
            return None

        return ProjectExecution(
            project=project,
            cache_key=cache_key,
            cached=is_project_cached_for_stage(
                logger=logger,
                project=project.name,
                stage=stage,
                output=Output.try_read(project.target_path, stage),
                cache_key=cache_key,
=======
    maybe_execution_projects = set(
        map(
            lambda project: _to_project_execution(
                logger, project, stage, changeset, steps
>>>>>>> 7ef989bb
            ),
        )

    return {
        project_execution
        for project_execution in map(project_execution_if_needed, all_projects)
        if project_execution is not None
    }


<<<<<<< HEAD
# pylint: disable=too-many-arguments
def create_run_plan(
=======
def create_run_plan(  # pylint: disable=too-many-arguments, too-many-locals
>>>>>>> 7ef989bb
    logger: logging.Logger,
    repository: Repository,
    all_projects: set[Project],
    all_stages: list[Stage],
    build_all: bool,
    local: bool,
    selected_projects: set[Project],
    tag: Optional[str] = None,
<<<<<<< HEAD
    selected_stage: Optional[Stage] = None,
) -> RunPlan:
    run_plan_file = Path(BUILD_ARTIFACTS_FOLDER) / "build_plan"

    existing_run_plan = _load_cached_run_plan(logger, run_plan_file)
    if existing_run_plan:
        return _filter_existing_run_plan(
            run_plan=existing_run_plan,
            selected_stage=selected_stage,
            selected_projects=selected_projects,
        )

    run_plan = _discover_run_plan(
        logger=logger,
        repository=repository,
        all_projects=all_projects,
        all_stages=all_stages,
        build_all=build_all,
        local=local,
        selected_projects=selected_projects,
        selected_stage=selected_stage,
        tag=tag,
    )

    _store_run_plan(logger, run_plan, run_plan_file)
    return run_plan


def _filter_existing_run_plan(
    run_plan: RunPlan,
    selected_stage: Optional[Stage],
    selected_projects: set[Project],
) -> RunPlan:
    filtered_run_plan = run_plan

    if selected_stage:
        filtered_run_plan = filtered_run_plan.for_stage(selected_stage)

=======
    selected_stage: Optional[str] = None,
    selected_projects: Optional[str] = None,
    sequential: Optional[bool] = False,
) -> RunPlan:
>>>>>>> 7ef989bb
    if selected_projects:
        filtered_run_plan = filtered_run_plan.for_projects(selected_projects)

<<<<<<< HEAD
    return filtered_run_plan


# pylint: disable=too-many-arguments
def _discover_run_plan(
    logger: logging.Logger,
    repository: Repository,
    all_projects: set[Project],
    all_stages: list[Stage],
    build_all: bool,
    local: bool,
    selected_projects: set[Project],
    selected_stage: Optional[Stage],
    tag: Optional[str] = None,
) -> RunPlan:
    logger.info("Discovering run plan...")
    run_plan: RunPlan = RunPlan.empty()
    changeset = _get_changes(repository, local, tag)

    for stage in all_stages:
        if selected_stage and stage != selected_stage:
=======
    run_plan: RunPlan = RunPlan.empty()

    run_plan_file = Path(BUILD_ARTIFACTS_FOLDER) / "build_plan"
    if sequential and not build_all and not selected_projects:
        if not run_plan_file.is_file():
            logger.warning(
                f"Sequential flag is passed, but no previous run plan found: {run_plan_file}"
            )
        else:
            logger.info(f"Loading existing run plan: {run_plan_file}")
            return _load_existing_run_plan(
                run_plan_file=run_plan_file, selected_stage=selected_stage
            )

    elif run_plan_file.is_file():
        logger.info(f"Deleting previous run plan file: {run_plan_file}")
        run_plan_file.unlink()

    logger.info("Discovering run plan...")
    for stage in all_stages:
        if selected_stage and selected_stage != stage.name:
>>>>>>> 7ef989bb
            continue

        if build_all:
            project_executions = to_project_executions(
                logger=logger,
                projects=for_stage(all_projects, stage),
                stage=stage.name,
                changeset=changeset,
            )
<<<<<<< HEAD
        elif selected_projects:
            project_executions = to_project_executions(
                logger=logger,
                projects=for_stage(selected_projects, stage),
                stage=stage.name,
                changeset=changeset,
=======

            project_executions = find_projects_to_execute(
                logger, all_projects, stage.name, changes_in_branch, steps
>>>>>>> 7ef989bb
            )
        else:
            project_executions = find_projects_to_execute(
                logger=logger,
                all_projects=all_projects,
                stage=stage.name,
                changeset=changeset,
                steps=StepsCollection(logger=logging.getLogger()),
            )

<<<<<<< HEAD
        logger.debug(
            f"Will execute projects for stage {stage.name}: {[p.name for p in project_executions]}"
        )
        run_plan.add_stage(stage, project_executions)
=======
        run_plan.add_stage(stage, project_executions)

    if not selected_stage and not build_all and not selected_projects:
        os.makedirs(os.path.dirname(run_plan_file), exist_ok=True)
        with open(run_plan_file, "wb") as file:
            logger.info(f"Storing run plan in: {run_plan_file}")
            pickle.dump(run_plan, file, pickle.HIGHEST_PROTOCOL)
>>>>>>> 7ef989bb

    return run_plan


def for_stage(projects: set[Project], stage: Stage) -> set[Project]:
    return {p for p in projects if p.stages.for_stage(stage.name)}


def _get_changes(repo: Repository, local: bool, tag: Optional[str] = None):
    if local:
        return repo.changes_in_branch_including_local()
    if tag:
        return repo.changes_in_tagged_commit(tag)

    return repo.changes_in_branch()


<<<<<<< HEAD
def _load_cached_run_plan(
    logger: logging.Logger,
    run_plan_file: Path,
) -> Optional[RunPlan]:
    if run_plan_file.is_file():
        logger.info(f"Loading cached run plan: {run_plan_file}")
        with open(run_plan_file, "rb") as file:
            return pickle.load(file)
    return None


def _store_run_plan(
    logger: logging.Logger,
    run_plan: RunPlan,
    run_plan_file: Path,
):
    os.makedirs(os.path.dirname(run_plan_file), exist_ok=True)
    with open(run_plan_file, "wb") as file:
        logger.info(f"Storing run plan in: {run_plan_file}")
        pickle.dump(run_plan, file, pickle.HIGHEST_PROTOCOL)
=======
def _load_existing_run_plan(
    run_plan_file: Path, selected_stage: Optional[str]
) -> RunPlan:
    with open(run_plan_file, "rb") as file:
        full_run_plan: RunPlan = pickle.load(file)
        if selected_stage:
            return RunPlan(
                {
                    stage: project_executions
                    for stage, project_executions in full_run_plan.items()
                    if stage.name == selected_stage
                }
            )
        return full_run_plan
>>>>>>> 7ef989bb
<|MERGE_RESOLUTION|>--- conflicted
+++ resolved
@@ -138,7 +138,6 @@
 def _cache_key_from_changes_in_project(
     logger: logging.Logger,
     project: Project,
-<<<<<<< HEAD
     changeset: Changeset,
 ):
     files_to_hash = set(
@@ -152,37 +151,10 @@
         cache_key = changeset.sha
         logger.debug(
             f"Project {project.name}: no content changes, falling back to git revision as cache key: {cache_key}"
-=======
-    stage: str,
-    changeset: Changeset,
-    steps: Optional[StepsCollection],
-) -> Optional[ProjectExecution]:
-    if project.stages.for_stage(stage) is None:
-        return None
-
-    is_any_dependency_modified = any(
-        is_dependency_modified(logger, project, stage, changed_file, steps)
-        for changed_file in changeset.files_touched()
-    )
-    is_project_modified = any(
-        file_belongs_to_project(logger, project, changed_file)
-        for changed_file in changeset.files_touched()
-    )
-
-    if is_project_modified:
-        files_to_hash = set(
-            filter(
-                lambda changed_file: file_belongs_to_project(
-                    logger, project, changed_file
-                ),
-                changeset.files_touched(status={"A", "M", "R"}),
-            )
->>>>>>> 7ef989bb
         )
     else:
         sha256 = hashlib.sha256()
 
-<<<<<<< HEAD
         for changed_file in sorted(files_to_hash):
             with open(changed_file, "rb") as file:
                 while True:
@@ -192,21 +164,6 @@
                     sha256.update(data)
 
         cache_key = sha256.hexdigest()
-=======
-        if len(files_to_hash) == 0:
-            cache_key = changeset.sha
-            logger.debug(
-                f"Project {project.name}: using git revision as cache key: {cache_key}"
-            )
-        else:
-            cache_key = hashed_changes(files=files_to_hash)
-            logger.debug(
-                f"Project {project.name}: using hash of modified files as cache key: {cache_key}"
-            )
-
-    elif is_any_dependency_modified:
-        cache_key = changeset.sha
->>>>>>> 7ef989bb
         logger.debug(
             f"Project {project.name}: using hash of modified files as cache key {cache_key}"
         )
@@ -248,7 +205,6 @@
     changeset: Changeset,
     steps: Optional[StepsCollection],
 ) -> set[ProjectExecution]:
-<<<<<<< HEAD
     def project_execution_if_needed(
         project: Project,
     ) -> Optional[ProjectExecution]:
@@ -286,12 +242,6 @@
                 stage=stage,
                 output=Output.try_read(project.target_path, stage),
                 cache_key=cache_key,
-=======
-    maybe_execution_projects = set(
-        map(
-            lambda project: _to_project_execution(
-                logger, project, stage, changeset, steps
->>>>>>> 7ef989bb
             ),
         )
 
@@ -302,12 +252,8 @@
     }
 
 
-<<<<<<< HEAD
 # pylint: disable=too-many-arguments
 def create_run_plan(
-=======
-def create_run_plan(  # pylint: disable=too-many-arguments, too-many-locals
->>>>>>> 7ef989bb
     logger: logging.Logger,
     repository: Repository,
     all_projects: set[Project],
@@ -316,12 +262,11 @@
     local: bool,
     selected_projects: set[Project],
     tag: Optional[str] = None,
-<<<<<<< HEAD
     selected_stage: Optional[Stage] = None,
 ) -> RunPlan:
     run_plan_file = Path(BUILD_ARTIFACTS_FOLDER) / "build_plan"
 
-    existing_run_plan = _load_cached_run_plan(logger, run_plan_file)
+    existing_run_plan = _load_existing_run_plan(logger, run_plan_file)
     if existing_run_plan:
         return _filter_existing_run_plan(
             run_plan=existing_run_plan,
@@ -355,16 +300,9 @@
     if selected_stage:
         filtered_run_plan = filtered_run_plan.for_stage(selected_stage)
 
-=======
-    selected_stage: Optional[str] = None,
-    selected_projects: Optional[str] = None,
-    sequential: Optional[bool] = False,
-) -> RunPlan:
->>>>>>> 7ef989bb
     if selected_projects:
         filtered_run_plan = filtered_run_plan.for_projects(selected_projects)
 
-<<<<<<< HEAD
     return filtered_run_plan
 
 
@@ -386,29 +324,6 @@
 
     for stage in all_stages:
         if selected_stage and stage != selected_stage:
-=======
-    run_plan: RunPlan = RunPlan.empty()
-
-    run_plan_file = Path(BUILD_ARTIFACTS_FOLDER) / "build_plan"
-    if sequential and not build_all and not selected_projects:
-        if not run_plan_file.is_file():
-            logger.warning(
-                f"Sequential flag is passed, but no previous run plan found: {run_plan_file}"
-            )
-        else:
-            logger.info(f"Loading existing run plan: {run_plan_file}")
-            return _load_existing_run_plan(
-                run_plan_file=run_plan_file, selected_stage=selected_stage
-            )
-
-    elif run_plan_file.is_file():
-        logger.info(f"Deleting previous run plan file: {run_plan_file}")
-        run_plan_file.unlink()
-
-    logger.info("Discovering run plan...")
-    for stage in all_stages:
-        if selected_stage and selected_stage != stage.name:
->>>>>>> 7ef989bb
             continue
 
         if build_all:
@@ -418,18 +333,12 @@
                 stage=stage.name,
                 changeset=changeset,
             )
-<<<<<<< HEAD
         elif selected_projects:
             project_executions = to_project_executions(
                 logger=logger,
                 projects=for_stage(selected_projects, stage),
                 stage=stage.name,
                 changeset=changeset,
-=======
-
-            project_executions = find_projects_to_execute(
-                logger, all_projects, stage.name, changes_in_branch, steps
->>>>>>> 7ef989bb
             )
         else:
             project_executions = find_projects_to_execute(
@@ -440,20 +349,10 @@
                 steps=StepsCollection(logger=logging.getLogger()),
             )
 
-<<<<<<< HEAD
         logger.debug(
             f"Will execute projects for stage {stage.name}: {[p.name for p in project_executions]}"
         )
         run_plan.add_stage(stage, project_executions)
-=======
-        run_plan.add_stage(stage, project_executions)
-
-    if not selected_stage and not build_all and not selected_projects:
-        os.makedirs(os.path.dirname(run_plan_file), exist_ok=True)
-        with open(run_plan_file, "wb") as file:
-            logger.info(f"Storing run plan in: {run_plan_file}")
-            pickle.dump(run_plan, file, pickle.HIGHEST_PROTOCOL)
->>>>>>> 7ef989bb
 
     return run_plan
 
@@ -471,13 +370,12 @@
     return repo.changes_in_branch()
 
 
-<<<<<<< HEAD
-def _load_cached_run_plan(
+def _load_existing_run_plan(
     logger: logging.Logger,
     run_plan_file: Path,
 ) -> Optional[RunPlan]:
     if run_plan_file.is_file():
-        logger.info(f"Loading cached run plan: {run_plan_file}")
+        logger.info(f"Loading existing run plan: {run_plan_file}")
         with open(run_plan_file, "rb") as file:
             return pickle.load(file)
     return None
@@ -491,20 +389,4 @@
     os.makedirs(os.path.dirname(run_plan_file), exist_ok=True)
     with open(run_plan_file, "wb") as file:
         logger.info(f"Storing run plan in: {run_plan_file}")
-        pickle.dump(run_plan, file, pickle.HIGHEST_PROTOCOL)
-=======
-def _load_existing_run_plan(
-    run_plan_file: Path, selected_stage: Optional[str]
-) -> RunPlan:
-    with open(run_plan_file, "rb") as file:
-        full_run_plan: RunPlan = pickle.load(file)
-        if selected_stage:
-            return RunPlan(
-                {
-                    stage: project_executions
-                    for stage, project_executions in full_run_plan.items()
-                    if stage.name == selected_stage
-                }
-            )
-        return full_run_plan
->>>>>>> 7ef989bb
+        pickle.dump(run_plan, file, pickle.HIGHEST_PROTOCOL)