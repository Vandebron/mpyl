"""
Datamodel representation of project specific configuration as specified
in the `deployment/project.yml`. It defines how the source code to which it relates
"wants" to be built / tested / deployed.

<details>
  <summary>Schema definition</summary>
```yaml
.. include:: ./schema/project.schema.yml
```
</details>

.. include:: ../../README-dev.md
"""

import logging
import pkgutil
import time
import traceback
from dataclasses import dataclass
from enum import Enum
from pathlib import Path
from typing import Optional, TypeVar, Any, List

import jsonschema
from mypy.checker import Generic
from ruamel.yaml import YAML

from .constants import BUILD_ARTIFACTS_FOLDER
from .validation import validate

T = TypeVar("T")


def without_keys(dictionary: dict, keys: set[str]):
    return {k: dictionary[k] for k in dictionary.keys() - keys}


@dataclass(frozen=True)
class Target(Enum):
    def __eq__(self, other):
        return self.value == other.value

    def __str__(self):
        return str(self.value)

    PULL_REQUEST = "PullRequest"
    PULL_REQUEST_BASE = "PullRequestBase"
    ACCEPTANCE = "Acceptance"
    PRODUCTION = "Production"


@dataclass(frozen=True)
class Stage:
    name: str
    icon: str


@dataclass(frozen=True)
class TargetProperty(Generic[T]):
    pr: Optional[T]  # pylint: disable=invalid-name
    test: Optional[T]
    acceptance: Optional[T]
    production: Optional[T]
    all: Optional[T]

    def get_value(self, target: Target):
        if self.all:
            return self.all
        if target == Target.PULL_REQUEST:
            return self.pr
        if target == Target.PULL_REQUEST_BASE:
            return self.test
        if target == Target.ACCEPTANCE:
            return self.acceptance
        if target == Target.PRODUCTION:
            return self.production
        return None

    @staticmethod
    def from_config(values: dict):
        if not values:
            return None
        return TargetProperty(
            pr=values.get("pr"),
            test=values.get("test"),
            acceptance=values.get("acceptance"),
            production=values.get("production"),
            all=values.get("all"),
        )


@dataclass(frozen=True)
class KeyValueProperty(TargetProperty[str]):
    key: str

    @staticmethod
    def from_config(values: dict):
        return KeyValueProperty(
            key=values["key"],
            pr=values.get("pr"),
            test=values.get("test"),
            acceptance=values.get("acceptance"),
            production=values.get("production"),
            all=values.get("all"),
        )


@dataclass(frozen=True)
class KeyValueRef:
    key: str
    value_from: dict

    @staticmethod
    def from_config(values: dict):
        key = values["key"]
        value_from = values["valueFrom"]

        return KeyValueRef(
            key=key,
            value_from=value_from,
        )


@dataclass(frozen=True)
class EnvCredential:
    key: str
    secret_id: str

    @staticmethod
    def from_config(values: dict):
        key = values.get("key")
        secret_id = values.get("id")
        if not key or not secret_id:
            raise KeyError("Credential must have a key and id set.")
        return EnvCredential(key, secret_id)


@dataclass(frozen=True)
class StageSpecificProperty(Generic[T]):
    stages: dict[str, Optional[T]]

    def for_stage(self, stage: str) -> Optional[T]:
        if stage not in self.stages.keys():
            return None
        return self.stages[stage]


@dataclass(frozen=True)
class Stages(StageSpecificProperty[str]):
    def all(self) -> dict[str, Optional[str]]:
        return self.stages

    @staticmethod
    def from_config(values: dict):
        return Stages(values)


@dataclass(frozen=True)
class Dependencies(StageSpecificProperty[set[str]]):
    def set_for_stage(self, stage: str) -> set[str]:
        deps_for_stage = self.for_stage(stage)
        return deps_for_stage if deps_for_stage else set()

    def all(self) -> dict[str, set[str]]:
        return {key: self.set_for_stage(key) for key in self.stages.keys()}

    @staticmethod
    def from_config(values: dict):
        return Dependencies(values)


@dataclass(frozen=True)
class Env:
    @staticmethod
    def from_config(values: list[dict]):
        return list(map(KeyValueProperty.from_config, values))


@dataclass(frozen=True)
class Properties:
    env: list[KeyValueProperty]
    sealed_secret: list[KeyValueProperty]
    kubernetes: list[KeyValueRef]

    @staticmethod
    def from_config(values: dict[Any, Any]):
        return Properties(
            env=list(map(KeyValueProperty.from_config, values.get("env", []))),
            sealed_secret=list(
                map(KeyValueProperty.from_config, values.get("sealedSecret", []))
            ),
            kubernetes=list(map(KeyValueRef.from_config, values.get("kubernetes", []))),
        )


@dataclass(frozen=True)
class Probe:
    path: TargetProperty[str]
    values: dict

    @staticmethod
    def from_config(values: dict):
        if not values:
            return None
        return Probe(path=TargetProperty.from_config(values["path"]), values=values)


@dataclass(frozen=True)
class Alert:
    name: str
    expr: str
    for_duration: str
    description: str
    severity: str

    @staticmethod
    def from_config(values: dict):
        name = values.get("name")
        expr = values.get("expr")
        for_duration = values.get("forDuration")
        description = values.get("description")
        severity = values.get("severity")
        if not name or not expr or not for_duration or not description or not severity:
            raise KeyError(
                "Alerts must have a name, expr, forDuration, description and severity set."
            )
        return Alert(name, expr, for_duration, description, severity)


@dataclass(frozen=True)
class Metrics:
    path: str
    port: Optional[str]
    enabled: bool
    alerts: list[Alert]

    @staticmethod
    def from_config(values: dict):
        if not values:
            return None
        return Metrics(
            path=values.get("path", "/metrics"),
            port=values.get("port", None),
            enabled=values.get("enabled", False),
            alerts=[Alert.from_config(v) for v in values.get("alerts", [])],
        )


@dataclass(frozen=True)
class ResourceSpecification:
    cpus: Optional[TargetProperty[float]]
    mem: Optional[TargetProperty[int]]
    disk: Optional[TargetProperty[int]]

    @staticmethod
    def from_config(values: dict):
        return ResourceSpecification(
            cpus=TargetProperty.from_config(values.get("cpus", {})),
            mem=TargetProperty.from_config(values.get("mem", {})),
            disk=TargetProperty.from_config(values.get("disk", {})),
        )


@dataclass(frozen=True)
class Resources:
    instances: Optional[TargetProperty[int]]
    limit: Optional[ResourceSpecification]
    request: Optional[ResourceSpecification]

    @staticmethod
    def from_config(values: dict):
        return Resources(
            instances=TargetProperty.from_config(values.get("instances", {})),
            limit=ResourceSpecification.from_config(values.get("limit", {})),
            request=ResourceSpecification.from_config(values.get("request", {})),
        )


@dataclass(frozen=True)
class Job:
    cron: TargetProperty[dict]
    job: dict
    spark: dict

    @staticmethod
    def from_config(values: dict):
        if not values:
            return None
        return Job(
            cron=TargetProperty.from_config(values.get("cron", {})),
            job=without_keys(values, {"cron"}),
            spark=values.get("spark", {}),
        )


@dataclass(frozen=True)
class Rancher:
    project_id: TargetProperty[dict]

    @staticmethod
    def from_config(values: dict):
        return Rancher(
            project_id=TargetProperty.from_config(values.get("projectId", {}))
        )


@dataclass(frozen=True)
class Kubernetes:
    rancher: Optional[Rancher]
    port_mappings: dict[int, int]
    liveness_probe: Optional[Probe]
    startup_probe: Optional[Probe]
    metrics: Optional[Metrics]
    resources: Resources
    job: Optional[Job]
    image_pull_secrets: dict
    role: Optional[dict]
    command: Optional[TargetProperty[str]]
    args: Optional[TargetProperty[str]]
    labels: Optional[list[KeyValueProperty]]
    deployment_strategy: Optional[dict]

    @staticmethod
    def from_config(values: dict):
        return Kubernetes(
            rancher=Rancher.from_config(values.get("rancher", {})),
            port_mappings=values.get("portMappings", {}),
            liveness_probe=Probe.from_config(values.get("livenessProbe", {})),
            startup_probe=Probe.from_config(values.get("startupProbe", {})),
            metrics=Metrics.from_config(values.get("metrics", {})),
            resources=Resources.from_config(values.get("resources", {})),
            job=Job.from_config(values.get("job", {})),
            image_pull_secrets=values.get("imagePullSecrets", {}),
            role=values.get("role"),
            command=TargetProperty.from_config(values.get("command", {})),
            args=TargetProperty.from_config(values.get("args", {})),
            labels=list(map(KeyValueProperty.from_config, values.get("labels", []))),
            deployment_strategy=values.get("deploymentStrategy", {}),
        )


@dataclass(frozen=True)
class TraefikHost:
    host: TargetProperty[str]
    service_port: Optional[int]
    has_swagger: bool
    tls: Optional[TargetProperty[str]]
    whitelists: TargetProperty[list[str]]
    priority: Optional[TargetProperty[int]]
    insecure: bool

    @staticmethod
    def from_config(values: dict):
        return TraefikHost(
            host=TargetProperty.from_config(values.get("host", {})),
            service_port=values.get("servicePort"),
            has_swagger=values.get("hasSwagger", True),
            tls=TargetProperty.from_config(values.get("tls", {})),
            whitelists=TargetProperty.from_config(values.get("whitelists", {})),
            priority=TargetProperty.from_config(values.get("priority", {})),
            insecure=values.get("insecure", False),
        )


@dataclass
class DagsterSecret:
    name: str

    @staticmethod
    def from_config(values: dict):
        return DagsterSecret(name=values.get("name", ""))


@dataclass(frozen=True)
class Dagster:
    repo: str
    secrets: List[DagsterSecret]

    @staticmethod
    def from_config(values: dict):
        return Dagster(
            repo=values.get("repo", ""),
            secrets=[DagsterSecret.from_config(v) for v in values.get("secrets", [])],
        )


@dataclass(frozen=True)
class Traefik:
    hosts: list[TraefikHost]

    @staticmethod
    def from_config(values: dict):
        hosts = values.get("hosts")
        return Traefik(
            hosts=(list(map(TraefikHost.from_config, hosts) if hosts else []))
        )


@dataclass(frozen=True)
<<<<<<< HEAD
class S3Bucket:
    bucket: TargetProperty[str]
    region: str

    @staticmethod
    def from_config(values: dict):
        return S3Bucket(
            bucket=TargetProperty.from_config(values.get("bucket", {})),
            region=values.get("region", {}),
        )


@dataclass(frozen=True)
class BPM:
    project_id: str

    @staticmethod
    def from_config(values: dict):
        return BPM(
            project_id=values.get("projectId", ""),
        )


@dataclass(frozen=True)
=======
>>>>>>> a3a74a1a
class Docker:
    host_name: str

    @staticmethod
    def from_config(values: dict):
        return Docker(host_name=values["hostName"])


@dataclass(frozen=True)
class BuildArgs:
    plain: list[KeyValueProperty]
    credentials: list[EnvCredential]

    @staticmethod
    def from_config(values: dict):
        return BuildArgs(
            plain=list(map(KeyValueProperty.from_config, values.get("plain", []))),
            credentials=list(
                map(EnvCredential.from_config, values.get("credentials", []))
            ),
        )


@dataclass(frozen=True)
class Build:
    args: BuildArgs

    @staticmethod
    def from_config(values: dict):
        return Build(args=BuildArgs.from_config(values.get("args", {})))


@dataclass(frozen=True)
class Deployment:
    namespace: Optional[str]
    properties: Properties
    kubernetes: Optional[Kubernetes]
    dagster: Optional[Dagster]
    traefik: Optional[Traefik]
<<<<<<< HEAD
    s3_bucket: Optional[S3Bucket]
    bpm: Optional[BPM]
=======
>>>>>>> a3a74a1a

    @staticmethod
    def from_config(values: dict):
        props = values.get("properties")
        kubernetes = values.get("kubernetes")
        dagster = values.get("dagster")
        traefik = values.get("traefik")
<<<<<<< HEAD
        s3_bucket = values.get("s3")
        bpm = values.get("bpm")
=======
>>>>>>> a3a74a1a

        return Deployment(
            namespace=values.get("namespace"),
            properties=Properties.from_config(props) if props else None,
            kubernetes=Kubernetes.from_config(kubernetes) if kubernetes else None,
            dagster=Dagster.from_config(dagster) if dagster else None,
            traefik=Traefik.from_config(traefik) if traefik else None,
<<<<<<< HEAD
            s3_bucket=S3Bucket.from_config(s3_bucket) if s3_bucket else None,
            bpm=BPM.from_config(bpm) if bpm else None,
=======
>>>>>>> a3a74a1a
        )


@dataclass(frozen=True)
class ProjectName:
    name: str
    namespace: Optional[str]


@dataclass(frozen=True)
class Project:
    name: str
    description: str
    path: str
    stages: Stages
    maintainer: list[str]
    docker: Optional[Docker]
    build: Optional[Build]
    deployment: Optional[Deployment]
    dependencies: Optional[Dependencies]

    def __lt__(self, other):
        return self.path < other.path

    def __eq__(self, other):
        return self.path == other.path

    def __hash__(self):
        return hash(self.path)

    @property
    def to_name(self) -> ProjectName:
        return ProjectName(
            name=self.name,
            namespace=(
                self.deployment.namespace
                if self.deployment and self.deployment.namespace
                else None
            ),
        )

    @property
    def kubernetes(self) -> Kubernetes:
        if self.deployment is None or self.deployment.kubernetes is None:
            raise KeyError(
                f"Project '{self.name}' does not have kubernetes configuration"
            )
        return self.deployment.kubernetes

    @property
    def dagster(self) -> Dagster:
        if self.deployment is None or self.deployment.dagster is None:
            raise KeyError(f"Project '{self.name}' does not have dagster configuration")
        return self.deployment.dagster

    @property
    def bpm(self) -> BPM:
        if self.deployment is None or self.deployment.bpm is None:
            raise KeyError(f"Project '{self.name}' does not have bpm configuration")
        return self.deployment.bpm

    @property
    def resources(self) -> Resources:
        return self.kubernetes.resources

    @property
    def job(self) -> Job:
        if self.kubernetes.job is None:
            raise KeyError(
                f"Project '{self.name}' does not have kubernetes.job configuration"
            )
        return self.kubernetes.job

    @staticmethod
    def project_yaml_path() -> str:
        return "deployment/project.yml"

    @staticmethod
    def project_overrides_yml_pattern() -> str:
        return "deployment/project-override-*.yml"

    @property
    def root_path(self) -> str:
        return get_project_root_dir(self.path)

    @property
    def deployment_path(self) -> str:
        return str(Path(self.root_path, "deployment"))

    @property
    def target_path(self) -> str:
        return str(Path(self.deployment_path, BUILD_ARTIFACTS_FOLDER))

    @property
    def test_containers_path(self) -> str:
        return str(Path(self.deployment_path, "docker-compose-test.yml"))

    @property
    def test_report_path(self) -> str:
        return str(Path(self.root_path, "target/test-reports"))

    @staticmethod
    def from_config(values: dict, project_path: Path):
        docker_config = values.get("docker")
        deployment = values.get("deployment")
        dependencies = values.get("dependencies")
        return Project(
            name=values["name"],
            description=values["description"],
            path=str(project_path),
            stages=Stages.from_config(values.get("stages", {})),
            maintainer=values.get("maintainer", []),
            docker=Docker.from_config(docker_config) if docker_config else None,
            build=Build.from_config(values.get("build", {})),
            deployment=Deployment.from_config(deployment) if deployment else None,
            dependencies=(
                Dependencies.from_config(dependencies) if dependencies else None
            ),
        )


def validate_project(yaml_values: dict, root_dir: Path) -> dict:
    """
    :type yaml_values: the yaml dictionary to validate
    :type root_dir: the root dir
    :return: the validated schema
    :raises `jsonschema.exceptions.ValidationError` when validation fails
    """
    template = pkgutil.get_data(__name__, "schema/project.schema.yml")
    if not template:
        raise ValueError("Schema project.schema.yml not found in package")
    validate(yaml_values, template.decode("utf-8"), root_dir)

    return yaml_values


def get_project_root_dir(project_path: str) -> str:
    if project_path.endswith(".yml"):
        try:
            return str(Path(project_path).parents[1]) + "/"
        except IndexError:
            pass
    return project_path


def load_possible_parent(
    full_path: Path,
    safe: bool = False,
) -> Optional[dict]:
    parent_project_path = full_path.parents[1] / Project.project_yaml_path()
    if (
        str(full_path).endswith(Project.project_yaml_path())
        or not parent_project_path.exists()
    ):
        return None
    with open(parent_project_path, encoding="utf-8") as file:
        return YAML(typ=None if safe else "unsafe").load(file)


def load_project(
    root_dir: Path,
    project_path: Path,
    strict: bool = True,
    log: bool = True,
    safe: bool = False,
) -> Project:
    """
    Load a `project.yml` to `Project` data class
    :param root_dir: is the root of the project path. It contains the mpyl_config.yml and run_properties.yml files
    :param project_path: relative path from `root_dir` to the `project.yml`
    :param strict: indicates whether the schema should be validated
    :param log: indicates whether problems should be logged as warning
    :param safe: indicates that correctness should be prioritized over speed. Safe loading is important
    when the values possibly end up in artifacts
    :return: `Project` data class
    """
    log_level = logging.WARNING if log else logging.DEBUG
    full_path = root_dir / project_path
    with open(full_path, encoding="utf-8") as file:
        try:
            start = time.time()
            yaml_values: dict = YAML(typ=None if safe else "unsafe").load(file)
            parent_yaml_values: Optional[dict] = load_possible_parent(full_path, safe)
            yaml_values = merge_dicts(yaml_values, parent_yaml_values, True)
            if strict:
                validate_project(yaml_values, root_dir=root_dir)
            project = Project.from_config(yaml_values, project_path)
            logging.debug(
                f"Loaded project {project.path} in {(time.time() - start) * 1000} ms"
            )
            return project
        except jsonschema.exceptions.ValidationError as exc:
            logging.log(
                log_level, f"{project_path} does not comply with schema: {exc.message}"
            )
            raise
        except TypeError:
            traceback.print_exc()
            logging.log(log_level, "Type error", exc_info=True)
            raise
        except Exception:
            logging.log(log_level, f"Failed to load {project_path}", exc_info=True)
            raise


def merge_dicts(
    yaml_values: dict, parent_yaml_values: Optional[dict], root_level=False
) -> dict:
    """
    Merge yml values and possible parent yaml values. YML values take precedence over parent values.
    stages are not merged, but overridden.
    :param root_level: The current level is the root level, false for nested levels
    :param yaml_values: the original yml values
    :param parent_yaml_values: the possible parent, if None, the original values are returned
    :return: the merged values.
    """
    if parent_yaml_values is None:
        return yaml_values
    merged = parent_yaml_values.copy()
    for key, value in yaml_values.items():
        # ignore all keys that are not allowed to be overridden
        if root_level and key not in ("stages", "deployment", "name", "description"):
            continue
        # overriden project does not inherit stages
        if root_level and key == "stages":
            merged[key] = value
        elif (
            key in merged and isinstance(merged[key], dict) and isinstance(value, dict)
        ):
            merged[key] = merge_dicts(merged[key], value)
        else:
            merged[key] = value
    return merged


def get_env_variables(project: Project, target: Target) -> dict[str, str]:
    if project.deployment is None:
        raise KeyError(
            f"No deployment information was found for project: {project.name}"
        )
    if len(project.deployment.properties.env) == 0:
        raise KeyError(f"No properties.env is defined for project: {project.name}")

    env_variables: dict[str, str] = {
        env_variable.key: env_variable.get_value(target)
        for env_variable in project.deployment.properties.env
    }

    return env_variables<|MERGE_RESOLUTION|>--- conflicted
+++ resolved
@@ -398,20 +398,6 @@
 
 
 @dataclass(frozen=True)
-<<<<<<< HEAD
-class S3Bucket:
-    bucket: TargetProperty[str]
-    region: str
-
-    @staticmethod
-    def from_config(values: dict):
-        return S3Bucket(
-            bucket=TargetProperty.from_config(values.get("bucket", {})),
-            region=values.get("region", {}),
-        )
-
-
-@dataclass(frozen=True)
 class BPM:
     project_id: str
 
@@ -423,8 +409,6 @@
 
 
 @dataclass(frozen=True)
-=======
->>>>>>> a3a74a1a
 class Docker:
     host_name: str
 
@@ -464,11 +448,7 @@
     kubernetes: Optional[Kubernetes]
     dagster: Optional[Dagster]
     traefik: Optional[Traefik]
-<<<<<<< HEAD
-    s3_bucket: Optional[S3Bucket]
     bpm: Optional[BPM]
-=======
->>>>>>> a3a74a1a
 
     @staticmethod
     def from_config(values: dict):
@@ -476,11 +456,7 @@
         kubernetes = values.get("kubernetes")
         dagster = values.get("dagster")
         traefik = values.get("traefik")
-<<<<<<< HEAD
-        s3_bucket = values.get("s3")
         bpm = values.get("bpm")
-=======
->>>>>>> a3a74a1a
 
         return Deployment(
             namespace=values.get("namespace"),
@@ -488,11 +464,7 @@
             kubernetes=Kubernetes.from_config(kubernetes) if kubernetes else None,
             dagster=Dagster.from_config(dagster) if dagster else None,
             traefik=Traefik.from_config(traefik) if traefik else None,
-<<<<<<< HEAD
-            s3_bucket=S3Bucket.from_config(s3_bucket) if s3_bucket else None,
             bpm=BPM.from_config(bpm) if bpm else None,
-=======
->>>>>>> a3a74a1a
         )
 
 
