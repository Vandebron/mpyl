"""
Datamodel representation of project specific configuration as specified
in the `deployment/project.yml`. It defines how the source code to which it relates
"wants" to be built / tested / deployed.

<details>
  <summary>Schema definition</summary>
```yaml
.. include:: ./schema/project.schema.yml
```
</details>

.. include:: ../../README-dev.md
"""

import logging
import pkgutil
import time
import traceback
from dataclasses import dataclass
from enum import Enum
from pathlib import Path
from typing import Optional, TypeVar, Any, List

import jsonschema
from mypy.checker import Generic
from ruamel.yaml import YAML

from .constants import RUN_ARTIFACTS_FOLDER
from .validation import validate

T = TypeVar("T")


def without_keys(dictionary: dict, keys: set[str]):
    return {k: dictionary[k] for k in dictionary.keys() - keys}


@dataclass(frozen=True)
class Target(Enum):
    def __eq__(self, other):
        return self.value == other.value

    def __str__(self):
        return str(self.value)

    PULL_REQUEST = "PullRequest"
    PULL_REQUEST_BASE = "PullRequestBase"
    ACCEPTANCE = "Acceptance"
    PRODUCTION = "Production"


@dataclass(frozen=True)
class Stage:
    name: str
    icon: str


@dataclass(frozen=True)
class TargetProperty(Generic[T]):
    pr: Optional[T]  # pylint: disable=invalid-name
    test: Optional[T]
    acceptance: Optional[T]
    production: Optional[T]
    all: Optional[T]

    def get_value(self, target: Target):
        if self.all:
            return self.all
        if target == Target.PULL_REQUEST:
            return self.pr
        if target == Target.PULL_REQUEST_BASE:
            return self.test
        if target == Target.ACCEPTANCE:
            return self.acceptance
        if target == Target.PRODUCTION:
            return self.production
        return None

    @staticmethod
    def from_config(values: dict):
        if not values:
            return None
        return TargetProperty(
            pr=values.get("pr"),
            test=values.get("test"),
            acceptance=values.get("acceptance"),
            production=values.get("production"),
            all=values.get("all"),
        )


@dataclass(frozen=True)
class KeyValueProperty(TargetProperty[str]):
    key: str

    @staticmethod
    def from_config(values: dict):
        return KeyValueProperty(
            key=values["key"],
            pr=values.get("pr"),
            test=values.get("test"),
            acceptance=values.get("acceptance"),
            production=values.get("production"),
            all=values.get("all"),
        )


@dataclass(frozen=True)
class KeyValueRef:
    key: str
    value_from: dict

    @staticmethod
    def from_config(values: dict):
        key = values["key"]
        value_from = values["valueFrom"]

        return KeyValueRef(
            key=key,
            value_from=value_from,
        )


@dataclass(frozen=True)
class EnvCredential:
    key: str
    secret_id: str

    @staticmethod
    def from_config(values: dict):
        key = values.get("key")
        secret_id = values.get("id")
        if not key or not secret_id:
            raise KeyError("Credential must have a key and id set.")
        return EnvCredential(key, secret_id)


@dataclass(frozen=True)
class StageSpecificProperty(Generic[T]):
    stages: dict[str, Optional[T]]

    def for_stage(self, stage: str) -> Optional[T]:
        if stage not in self.stages.keys():
            return None
        return self.stages[stage]


@dataclass(frozen=True)
class Stages(StageSpecificProperty[str]):
    def all(self) -> dict[str, Optional[str]]:
        return self.stages

    @staticmethod
    def from_config(values: dict):
        return Stages(values)


@dataclass(frozen=True)
class Dependencies(StageSpecificProperty[set[str]]):
    def set_for_stage(self, stage: str) -> set[str]:
        deps_for_stage = self.for_stage(stage)
        return deps_for_stage if deps_for_stage else set()

    def all(self) -> dict[str, set[str]]:
        return {key: self.set_for_stage(key) for key in self.stages.keys()}

    @staticmethod
    def from_config(values: dict):
        return Dependencies(values)


@dataclass(frozen=True)
class Env:
    @staticmethod
    def from_config(values: list[dict]):
        return list(map(KeyValueProperty.from_config, values))


@dataclass(frozen=True)
class Properties:
    env: list[KeyValueProperty]
    sealed_secret: list[KeyValueProperty]
    kubernetes: list[KeyValueRef]

    @staticmethod
    def from_config(values: dict[Any, Any]):
        return Properties(
            env=list(map(KeyValueProperty.from_config, values.get("env", []))),
            sealed_secret=list(
                map(KeyValueProperty.from_config, values.get("sealedSecret", []))
            ),
            kubernetes=list(map(KeyValueRef.from_config, values.get("kubernetes", []))),
        )


@dataclass(frozen=True)
class Probe:
    path: TargetProperty[str]
    values: dict

    @staticmethod
    def from_config(values: dict):
        if not values:
            return None
        return Probe(path=TargetProperty.from_config(values["path"]), values=values)


@dataclass(frozen=True)
class Alert:
    name: str
    expr: str
    for_duration: str
    description: str
    severity: str

    @staticmethod
    def from_config(values: dict):
        name = values.get("name")
        expr = values.get("expr")
        for_duration = values.get("forDuration")
        description = values.get("description")
        severity = values.get("severity")
        if not name or not expr or not for_duration or not description or not severity:
            raise KeyError(
                "Alerts must have a name, expr, forDuration, description and severity set."
            )
        return Alert(name, expr, for_duration, description, severity)


@dataclass(frozen=True)
class Metrics:
    path: str
    port: Optional[str]
    enabled: bool
    alerts: list[Alert]

    @staticmethod
    def from_config(values: dict):
        if not values:
            return None
        return Metrics(
            path=values.get("path", "/metrics"),
            port=values.get("port", None),
            enabled=values.get("enabled", False),
            alerts=[Alert.from_config(v) for v in values.get("alerts", [])],
        )


@dataclass(frozen=True)
class ResourceSpecification:
    cpus: Optional[TargetProperty[float]]
    mem: Optional[TargetProperty[int]]
    disk: Optional[TargetProperty[int]]

    @staticmethod
    def from_config(values: dict):
        return ResourceSpecification(
            cpus=TargetProperty.from_config(values.get("cpus", {})),
            mem=TargetProperty.from_config(values.get("mem", {})),
            disk=TargetProperty.from_config(values.get("disk", {})),
        )


@dataclass(frozen=True)
class Resources:
    instances: Optional[TargetProperty[int]]
    limit: Optional[ResourceSpecification]
    request: Optional[ResourceSpecification]

    @staticmethod
    def from_config(values: dict):
        return Resources(
            instances=TargetProperty.from_config(values.get("instances", {})),
            limit=ResourceSpecification.from_config(values.get("limit", {})),
            request=ResourceSpecification.from_config(values.get("request", {})),
        )


@dataclass(frozen=True)
class Job:
    cron: TargetProperty[dict]
    job: dict
    spark: dict

    @staticmethod
    def from_config(values: dict):
        if not values:
            return None
        return Job(
            cron=TargetProperty.from_config(values.get("cron", {})),
            job=without_keys(values, {"cron"}),
            spark=values.get("spark", {}),
        )


@dataclass(frozen=True)
class Rancher:
    project_id: TargetProperty[dict]

    @staticmethod
    def from_config(values: dict):
        return Rancher(
            project_id=TargetProperty.from_config(values.get("projectId", {}))
        )


@dataclass(frozen=True)
class Kubernetes:
    rancher: Optional[Rancher]
    port_mappings: dict[int, int]
    liveness_probe: Optional[Probe]
    startup_probe: Optional[Probe]
    metrics: Optional[Metrics]
    resources: Resources
    job: Optional[Job]
    image_pull_secrets: dict
    role: Optional[dict]
    command: Optional[TargetProperty[str]]
    args: Optional[TargetProperty[str]]
    labels: Optional[list[KeyValueProperty]]
    deployment_strategy: Optional[dict]

    @staticmethod
    def from_config(values: dict):
        return Kubernetes(
            rancher=Rancher.from_config(values.get("rancher", {})),
            port_mappings=values.get("portMappings", {}),
            liveness_probe=Probe.from_config(values.get("livenessProbe", {})),
            startup_probe=Probe.from_config(values.get("startupProbe", {})),
            metrics=Metrics.from_config(values.get("metrics", {})),
            resources=Resources.from_config(values.get("resources", {})),
            job=Job.from_config(values.get("job", {})),
            image_pull_secrets=values.get("imagePullSecrets", {}),
            role=values.get("role"),
            command=TargetProperty.from_config(values.get("command", {})),
            args=TargetProperty.from_config(values.get("args", {})),
            labels=list(map(KeyValueProperty.from_config, values.get("labels", []))),
            deployment_strategy=values.get("deploymentStrategy", {}),
        )


@dataclass(frozen=True)
class TraefikHost:
    host: TargetProperty[str]
    service_port: Optional[int]
    has_swagger: bool
    tls: Optional[TargetProperty[str]]
    whitelists: TargetProperty[list[str]]
    priority: Optional[TargetProperty[int]]
    insecure: bool

    @staticmethod
    def from_config(values: dict):
        return TraefikHost(
            host=TargetProperty.from_config(values.get("host", {})),
            service_port=values.get("servicePort"),
            has_swagger=values.get("hasSwagger", True),
            tls=TargetProperty.from_config(values.get("tls", {})),
            whitelists=TargetProperty.from_config(values.get("whitelists", {})),
            priority=TargetProperty.from_config(values.get("priority", {})),
            insecure=values.get("insecure", False),
        )


@dataclass
class DagsterSecret:
    name: str

    @staticmethod
    def from_config(values: dict):
        return DagsterSecret(name=values.get("name", ""))


@dataclass(frozen=True)
class Dagster:
    repo: str
    secrets: List[DagsterSecret]

    @staticmethod
    def from_config(values: dict):
        return Dagster(
            repo=values.get("repo", ""),
            secrets=[DagsterSecret.from_config(v) for v in values.get("secrets", [])],
        )


@dataclass(frozen=True)
class Traefik:
    hosts: list[TraefikHost]

    @staticmethod
    def from_config(values: dict):
        hosts = values.get("hosts")
        return Traefik(
            hosts=(list(map(TraefikHost.from_config, hosts) if hosts else []))
        )


@dataclass(frozen=True)
class BPM:
    project_id: str

    @staticmethod
    def from_config(values: dict):
        return BPM(
            project_id=values.get("projectId", ""),
        )


@dataclass(frozen=True)
class Docker:
    host_name: str

    @staticmethod
    def from_config(values: dict):
        return Docker(host_name=values["hostName"])


@dataclass(frozen=True)
class BuildArgs:
    plain: list[KeyValueProperty]
    credentials: list[EnvCredential]

    @staticmethod
    def from_config(values: dict):
        return BuildArgs(
            plain=list(map(KeyValueProperty.from_config, values.get("plain", []))),
            credentials=list(
                map(EnvCredential.from_config, values.get("credentials", []))
            ),
        )


@dataclass(frozen=True)
class Build:
    args: BuildArgs

    @staticmethod
    def from_config(values: dict):
        return Build(args=BuildArgs.from_config(values.get("args", {})))


@dataclass(frozen=True)
class Deployment:
    cluster: Optional[TargetProperty[str]]
    namespace: Optional[str]
    properties: Properties
    kubernetes: Optional[Kubernetes]
    dagster: Optional[Dagster]
    traefik: Optional[Traefik]
    bpm: Optional[BPM]

    @staticmethod
    def from_config(values: dict):
        props = values.get("properties")
        kubernetes = values.get("kubernetes")
        dagster = values.get("dagster")
        traefik = values.get("traefik")
<<<<<<< HEAD
        s3_bucket = values.get("s3")
        cluster = values.get("cluster")
=======
        bpm = values.get("bpm")
>>>>>>> 9db76985

        return Deployment(
            cluster=TargetProperty.from_config(cluster) if cluster else None,
            namespace=values.get("namespace"),
            properties=Properties.from_config(props) if props else None,
            kubernetes=Kubernetes.from_config(kubernetes) if kubernetes else None,
            dagster=Dagster.from_config(dagster) if dagster else None,
            traefik=Traefik.from_config(traefik) if traefik else None,
            bpm=BPM.from_config(bpm) if bpm else None,
        )


@dataclass(frozen=True)
class ProjectName:
    name: str
    namespace: Optional[str]


@dataclass(frozen=True)
class Project:
    name: str
    description: str
    path: str
    stages: Stages
    maintainer: list[str]
    docker: Optional[Docker]
    build: Optional[Build]
    deployment: Optional[Deployment]
    dependencies: Optional[Dependencies]

    def __lt__(self, other):
        return self.path < other.path

    def __eq__(self, other):
        return self.path == other.path

    def __hash__(self):
        return hash(self.path)

    @property
    def to_name(self) -> ProjectName:
        return ProjectName(
            name=self.name,
            namespace=(
                self.deployment.namespace
                if self.deployment and self.deployment.namespace
                else None
            ),
        )

    @property
    def kubernetes(self) -> Kubernetes:
        if self.deployment is None or self.deployment.kubernetes is None:
            raise KeyError(
                f"Project '{self.name}' does not have kubernetes configuration"
            )
        return self.deployment.kubernetes

    @property
    def dagster(self) -> Dagster:
        if self.deployment is None or self.deployment.dagster is None:
            raise KeyError(f"Project '{self.name}' does not have dagster configuration")
        return self.deployment.dagster

    @property
    def bpm(self) -> BPM:
        if self.deployment is None or self.deployment.bpm is None:
            raise KeyError(f"Project '{self.name}' does not have bpm configuration")
        return self.deployment.bpm

    @property
    def resources(self) -> Resources:
        return self.kubernetes.resources

    @property
    def job(self) -> Job:
        if self.kubernetes.job is None:
            raise KeyError(
                f"Project '{self.name}' does not have kubernetes.job configuration"
            )
        return self.kubernetes.job

    @staticmethod
    def project_yaml_path() -> str:
        return "deployment/project.yml"

    @staticmethod
    def project_overrides_yml_pattern() -> str:
        return "deployment/project-override-*.yml"

    @property
    def root_path(self) -> str:
        return get_project_root_dir(self.path)

    @property
    def deployment_path(self) -> str:
        return str(Path(self.root_path, "deployment"))

    @property
    def target_path(self) -> str:
        return str(Path(self.deployment_path, RUN_ARTIFACTS_FOLDER))

    @property
    def test_containers_path(self) -> str:
        return str(Path(self.deployment_path, "docker-compose-test.yml"))

    @property
    def test_report_path(self) -> str:
        return str(Path(self.root_path, "target/test-reports"))

    @staticmethod
    def from_config(values: dict, project_path: Path):
        docker_config = values.get("docker")
        deployment = values.get("deployment")
        dependencies = values.get("dependencies")
        return Project(
            name=values["name"],
            description=values["description"],
            path=str(project_path),
            stages=Stages.from_config(values.get("stages", {})),
            maintainer=values.get("maintainer", []),
            docker=Docker.from_config(docker_config) if docker_config else None,
            build=Build.from_config(values.get("build", {})),
            deployment=Deployment.from_config(deployment) if deployment else None,
            dependencies=(
                Dependencies.from_config(dependencies) if dependencies else None
            ),
        )


def validate_project(yaml_values: dict, root_dir: Path) -> dict:
    """
    :type yaml_values: the yaml dictionary to validate
    :type root_dir: the root dir
    :return: the validated schema
    :raises `jsonschema.exceptions.ValidationError` when validation fails
    """
    template = pkgutil.get_data(__name__, "schema/project.schema.yml")
    if not template:
        raise ValueError("Schema project.schema.yml not found in package")
    validate(yaml_values, template.decode("utf-8"), root_dir)

    return yaml_values


def get_project_root_dir(project_path: str) -> str:
    if project_path.endswith(".yml"):
        try:
            return str(Path(project_path).parents[1]) + "/"
        except IndexError:
            pass
    return project_path


def load_possible_parent(
    full_path: Path,
    safe: bool = False,
) -> Optional[dict]:
    parent_project_path = full_path.parents[1] / Project.project_yaml_path()
    if (
        str(full_path).endswith(Project.project_yaml_path())
        or not parent_project_path.exists()
    ):
        return None
    with open(parent_project_path, encoding="utf-8") as file:
        return YAML(typ=None if safe else "unsafe").load(file)


def load_project(
    root_dir: Path,
    project_path: Path,
    strict: bool = True,
    log: bool = True,
    safe: bool = False,
) -> Project:
    """
    Load a `project.yml` to `Project` data class
    :param root_dir: is the root of the project path. It contains the mpyl_config.yml and run_properties.yml files
    :param project_path: relative path from `root_dir` to the `project.yml`
    :param strict: indicates whether the schema should be validated
    :param log: indicates whether problems should be logged as warning
    :param safe: indicates that correctness should be prioritized over speed. Safe loading is important
    when the values possibly end up in artifacts
    :return: `Project` data class
    """
    log_level = logging.WARNING if log else logging.DEBUG
    full_path = root_dir / project_path
    with open(full_path, encoding="utf-8") as file:
        try:
            start = time.time()
            yaml_values: dict = YAML(typ=None if safe else "unsafe").load(file)
            parent_yaml_values: Optional[dict] = load_possible_parent(full_path, safe)
            yaml_values = merge_dicts(yaml_values, parent_yaml_values, True)
            if strict:
                validate_project(yaml_values, root_dir=root_dir)
            project = Project.from_config(yaml_values, project_path)
            logging.debug(
                f"Loaded project {project.path} in {(time.time() - start) * 1000} ms"
            )
            return project
        except jsonschema.exceptions.ValidationError as exc:
            logging.log(
                log_level, f"{project_path} does not comply with schema: {exc.message}"
            )
            raise
        except TypeError:
            traceback.print_exc()
            logging.log(log_level, "Type error", exc_info=True)
            raise
        except Exception:
            logging.log(log_level, f"Failed to load {project_path}", exc_info=True)
            raise


def merge_dicts(
    yaml_values: dict, parent_yaml_values: Optional[dict], root_level=False
) -> dict:
    """
    Merge yml values and possible parent yaml values. YML values take precedence over parent values.
    stages are not merged, but overridden.
    :param root_level: The current level is the root level, false for nested levels
    :param yaml_values: the original yml values
    :param parent_yaml_values: the possible parent, if None, the original values are returned
    :return: the merged values.
    """
    if parent_yaml_values is None:
        return yaml_values
    merged = parent_yaml_values.copy()
    for key, value in yaml_values.items():
        # ignore all keys that are not allowed to be overridden
        if root_level and key not in ("stages", "deployment", "name", "description"):
            continue
        # overriden project does not inherit stages
        if root_level and key == "stages":
            merged[key] = value
        elif (
            key in merged and isinstance(merged[key], dict) and isinstance(value, dict)
        ):
            merged[key] = merge_dicts(merged[key], value)
        else:
            merged[key] = value
    return merged


def get_env_variables(project: Project, target: Target) -> dict[str, str]:
    if project.deployment is None:
        raise KeyError(
            f"No deployment information was found for project: {project.name}"
        )
    if len(project.deployment.properties.env) == 0:
        raise KeyError(f"No properties.env is defined for project: {project.name}")

    env_variables: dict[str, str] = {
        env_variable.key: env_variable.get_value(target)
        for env_variable in project.deployment.properties.env
    }

    return env_variables<|MERGE_RESOLUTION|>--- conflicted
+++ resolved
@@ -457,12 +457,8 @@
         kubernetes = values.get("kubernetes")
         dagster = values.get("dagster")
         traefik = values.get("traefik")
-<<<<<<< HEAD
-        s3_bucket = values.get("s3")
+        bpm = values.get("bpm")
         cluster = values.get("cluster")
-=======
-        bpm = values.get("bpm")
->>>>>>> 9db76985
 
         return Deployment(
             cluster=TargetProperty.from_config(cluster) if cluster else None,
