--- conflicted
+++ resolved
@@ -204,14 +204,10 @@
 
     def test_should_succeed_if_stage_is_not_known(self):
         project = test_data.get_project_with_stages(stage_config={"test": "Some Test"})
-<<<<<<< HEAD
-        result = self.executor.execute(
-            stage=build.STAGE_NAME,
-            project_execution=ProjectExecution.always_run(project),
-        )
-=======
-        result = self.executor.execute(stage="build", project=project)
->>>>>>> 3d8a5e65
+        result = self.executor.execute(
+            stage="build",
+            project_execution=ProjectExecution.always_run(project),
+        )
         assert not result.output.success
         assert result.output.message == "Stage 'build' not defined on project 'test'"
 
