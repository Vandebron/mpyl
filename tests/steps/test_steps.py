import logging
from logging import Logger
from typing import cast

import pytest
from jsonschema import ValidationError
from pyaml_env import parse_config
from ruamel.yaml import YAML  # type: ignore

from src.mpyl.constants import DEFAULT_CONFIG_FILE_NAME, RUN_ARTIFACTS_FOLDER
from src.mpyl.project import Project, Stages, Target, Dependencies
from src.mpyl.project_execution import ProjectExecution
from src.mpyl.projects.versioning import yaml_to_string
from src.mpyl.run_plan import RunPlan
from src.mpyl.steps import build, postdeploy
from src.mpyl.steps.collection import StepsCollection
from src.mpyl.steps.deploy.k8s import RenderedHelmChartSpec
from src.mpyl.steps.models import (
    Output,
    ArtifactType,
    RunProperties,
    VersioningProperties,
    ConsoleProperties,
    Artifact,
)
from src.mpyl.steps.steps import Steps
from src.mpyl.utilities.docker import DockerImageSpec
from tests import root_test_path, test_resource_path
from tests.test_resources import test_data
from tests.test_resources.test_data import assert_roundtrip, get_output, RUN_PROPERTIES

yaml = YAML()


class TestSteps:
    resource_path = root_test_path / "test_resources"
    executor = Steps(
        logger=logging.getLogger(),
        properties=test_data.RUN_PROPERTIES,
        steps_collection=StepsCollection(logging.getLogger()),
        root_dir=resource_path,
    )

    docker_image = get_output()
    build_project = test_data.get_project_with_stages(
        {"build": "Echo Build"}, path=str(resource_path)
    )

    @staticmethod
    def _roundtrip(output) -> Output:
        output_string = yaml_to_string(output, yaml)
        return yaml.load(output_string)

    def test_output_no_artifact_roundtrip(self):
        output: Output = self._roundtrip(Output(success=True, message="build success"))

        assert output.produced_artifact is None
        assert output.message == "build success"

    def test_output_roundtrip(self):
        output: Output = self._roundtrip(self.docker_image)
        assert output.produced_artifact is not None
        assert output.produced_artifact.artifact_type.name == "DOCKER_IMAGE"
        assert (
            cast(DockerImageSpec, output.produced_artifact.spec).image == "image:latest"
        )

    def test_write_output(self):
        build_yaml = yaml_to_string(self.docker_image, yaml)
        assert_roundtrip(
            test_resource_path / "deployment" / RUN_ARTIFACTS_FOLDER / "build.yml",
            build_yaml,
        )

    def test_write_deploy_output(self):
        output = Output(
            success=True,
            message="deploy success  success",
            produced_artifact=Artifact(
                artifact_type=ArtifactType.KUBERNETES_MANIFEST,
                revision="123",
                hash="a generated hash",
                producing_step="Producing Step",
                spec=RenderedHelmChartSpec("target/template.yml"),
            ),
        )

        assert_roundtrip(
            test_resource_path / "deployment" / RUN_ARTIFACTS_FOLDER / "deploy.yml",
            yaml_to_string(output, yaml),
        )

    def test_find_required_output(self):
        found_artifact = Steps._find_required_artifact(
            self.build_project, RUN_PROPERTIES.stages, ArtifactType.DOCKER_IMAGE
        )
        assert found_artifact is not None
        assert self.docker_image.produced_artifact is not None
        assert (
            cast(DockerImageSpec, found_artifact.spec).image
            == cast(DockerImageSpec, self.docker_image.produced_artifact.spec).image
        )

    def test_find_not_required_output(self):
        with pytest.raises(ValueError) as exc_info:
            Steps._find_required_artifact(
                self.build_project,
                RUN_PROPERTIES.stages,
                ArtifactType.DEPLOYED_HELM_APP,
            )
        assert (
            str(exc_info.value)
            == "Artifact ArtifactType.DEPLOYED_HELM_APP required for test not found"
        )

    def test_find_required_output_should_handle_none(self):
        assert (
            Steps._find_required_artifact(
                self.build_project, RUN_PROPERTIES.stages, None
            )
            is None
        )

    def test_should_return_error_if_stage_not_defined(self):
        steps = Steps(
            logger=Logger.manager.getLogger("logger"),
            properties=test_data.RUN_PROPERTIES,
            root_dir=self.resource_path,
        )
        stages = Stages(
            {"build": None, "test": None, "deploy": None, "postdeploy": None}
        )
        project = Project(
            "test", "Test project", "", stages, [], None, None, None, None
        )
        output = steps.execute(
            stage=build.STAGE_NAME,
            project_execution=ProjectExecution.run(project),
        ).output
        assert not output.success
        assert output.message == "Stage 'build' not defined on project 'test'"

    def test_should_return_error_if_config_invalid(self):
        config_values = parse_config(self.resource_path / DEFAULT_CONFIG_FILE_NAME)
        config_values["kubernetes"]["clusters"][0]["name"] = {}
        properties = RunProperties(
            details=RUN_PROPERTIES.details,
            target=Target.PULL_REQUEST,
            versioning=VersioningProperties("", "feature/ARC-123", 1, None),
            config=config_values,
            console=ConsoleProperties("INFO", False, 130),
            stages=[],
            projects=set(),
            run_plan=RunPlan.empty(),
        )
        with pytest.raises(ValidationError) as excinfo:
<<<<<<< HEAD
            Steps(logger=Logger.manager.getLogger("logger"), properties=properties)
        assert "{} is not of type 'string'" in excinfo.value.message
=======
            Steps(
                logger=Logger.manager.getLogger("logger"),
                properties=properties,
                root_dir=self.resource_path,
            )
        assert "('invalid' was unexpected)" in excinfo.value.message
>>>>>>> 9db76985

    def test_should_succeed_if_executor_is_known(self):
        project = test_data.get_project_with_stages({"build": "Echo Build"})
        result = self.executor.execute(
            stage=build.STAGE_NAME,
            project_execution=ProjectExecution.run(project),
        )
        assert result.output.success
        assert result.output.message == "Built test"
        assert result.output.produced_artifact is not None
        assert (
            result.output.produced_artifact.artifact_type == ArtifactType.DOCKER_IMAGE
        )

    def test_should_fail_if_executor_is_not_known(self):
        project = test_data.get_project_with_stages({"build": "Unknown Build"})
        result = self.executor.execute(
            stage=build.STAGE_NAME,
            project_execution=ProjectExecution.run(project),
        )
        assert not result.output.success
        assert (
            result.output.message
            == "Executor 'Unknown Build' for 'build' not known or registered"
        )

    def test_should_fail_if_maintainer_is_not_known(self):
        project = test_data.get_project_with_stages(
            stage_config={"build": "Echo Build"}, path="", maintainers=["Unknown Team"]
        )

        result = self.executor.execute(
            stage=build.STAGE_NAME,
            project_execution=ProjectExecution.run(project),
        )
        assert not result.output.success
        assert (
            result.output.message
            == "Maintainer(s) 'Unknown Team' not defined in config"
        )

    def test_should_succeed_if_stage_is_not_known(self):
        project = test_data.get_project_with_stages(stage_config={"test": "Some Test"})
        result = self.executor.execute(
            stage="build",
            project_execution=ProjectExecution.run(project),
        )
        assert not result.output.success
        assert result.output.message == "Stage 'build' not defined on project 'test'"

    @pytest.mark.skip(reason="Very slow test")
    def test_should_run_post_deploy_cypress_step(self):
        stages = Stages.from_config({"postdeploy": "Cypress Test"})
        project = Project(
            "test",
            "Test project",
            "",
            stages,
            [],
            None,
            None,
            None,
            Dependencies.from_config({"postdeploy": ["specs/*.js"]}),
        )
        result = self.executor.execute(
            stage=postdeploy.STAGE_NAME,
            project_execution=ProjectExecution.run(project),
        )
        assert result.output.success<|MERGE_RESOLUTION|>--- conflicted
+++ resolved
@@ -154,17 +154,12 @@
             run_plan=RunPlan.empty(),
         )
         with pytest.raises(ValidationError) as excinfo:
-<<<<<<< HEAD
-            Steps(logger=Logger.manager.getLogger("logger"), properties=properties)
-        assert "{} is not of type 'string'" in excinfo.value.message
-=======
             Steps(
                 logger=Logger.manager.getLogger("logger"),
                 properties=properties,
                 root_dir=self.resource_path,
             )
         assert "('invalid' was unexpected)" in excinfo.value.message
->>>>>>> 9db76985
 
     def test_should_succeed_if_executor_is_known(self):
         project = test_data.get_project_with_stages({"build": "Echo Build"})
