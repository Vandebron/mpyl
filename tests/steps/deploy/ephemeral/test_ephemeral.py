from src.mpyl.project import load_project, get_env_variables
from src.mpyl.project_execution import ProjectExecution
from src.mpyl.steps.models import Input
from tests import root_test_path
from tests.test_resources import test_data


class TestEphemeral:
    resource_path = root_test_path / "projects" / "ephemeral" / "deployment"
    config_resource_path = root_test_path / "test_resources"

    def test_get_env_variables_for_target(self):
        step_input = Input(
<<<<<<< HEAD
            ProjectExecution.always_run(
                load_project(self.resource_path, Path("project.yml"), True)
=======
            load_project(
                self.config_resource_path, self.resource_path / "project.yml", True
>>>>>>> 3d8a5e65
            ),
            test_data.RUN_PROPERTIES,
            None,
        )
        assert step_input.project_execution.project.deployment is not None
        assert len(step_input.project_execution.project.deployment.properties.env) == 4

        env_variables = get_env_variables(
            step_input.project_execution.project, test_data.RUN_PROPERTIES.target
        )
        assert len(env_variables) == 4<|MERGE_RESOLUTION|>--- conflicted
+++ resolved
@@ -11,13 +11,10 @@
 
     def test_get_env_variables_for_target(self):
         step_input = Input(
-<<<<<<< HEAD
             ProjectExecution.always_run(
-                load_project(self.resource_path, Path("project.yml"), True)
-=======
-            load_project(
-                self.config_resource_path, self.resource_path / "project.yml", True
->>>>>>> 3d8a5e65
+                load_project(
+                    self.config_resource_path, self.resource_path / "project.yml", True
+                )
             ),
             test_data.RUN_PROPERTIES,
             None,
