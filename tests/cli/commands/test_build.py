import logging

from click.testing import CliRunner

from src.mpyl import main_group, add_commands
from src.mpyl.build import run_build
from src.mpyl.project_execution import ProjectExecution
from src.mpyl.steps import Step, Meta, ArtifactType, Input, Output
from src.mpyl.steps.build import STAGE_NAME
from src.mpyl.steps.run import RunResult
from src.mpyl.steps.run_properties import construct_run_properties
from src.mpyl.steps.steps import Steps, StepsCollection
from tests import root_test_path
from tests.test_resources.test_data import (
    get_minimal_project,
    RUN_PROPERTIES,
    get_project_with_stages,
    TestStage,
    config_values,
    properties_values,
    run_properties_with_plan,
)


class ThrowingStep(Step):
    def __init__(self, logger: logging.Logger) -> None:
        super().__init__(
            logger,
            Meta(
                name="Throwing Build",
                description="Throwing build step to validate error handling",
                version="0.0.1",
                stage=STAGE_NAME,
            ),
            produced_artifact=ArtifactType.NONE,
            required_artifact=ArtifactType.NONE,
        )

    def execute(self, step_input: Input) -> Output:
        raise Exception("this is not good")


class TestBuildCommand:
    resource_path = root_test_path / "cli" / "test_resources"
    config_path = root_test_path / "test_resources/mpyl_config.yml"
    run_properties_path = root_test_path / "test_resources/run_properties.yml"
    runner = CliRunner()
    add_commands()

    def test_run_build_without_plan_should_be_successful(self):
        run_properties = RUN_PROPERTIES
        accumulator = RunResult(run_properties=run_properties)
        executor = Steps(
            logging.getLogger(),
            run_properties,
            StepsCollection(logging.getLogger()),
        )
        result = run_build(accumulator, executor, None)
        assert not result.has_results
        assert result.is_success
        assert result.status_line == "🦥 Nothing to do"

    def test_run_build_with_plan_should_execute_successfully(self):
        project_executions = {ProjectExecution.always_run(get_minimal_project())}
        run_plan = {
            TestStage.build(): project_executions,
            TestStage.test(): project_executions,
            TestStage.deploy(): project_executions,
        }
        run_properties = run_properties_with_plan(plan=run_plan)
        accumulator = RunResult(run_properties=run_properties)
        collection = StepsCollection(logging.getLogger())
        executor = Steps(
            logging.getLogger(),
            run_properties,
            collection,
        )
        result = run_build(accumulator, executor, None)
        assert result.exception is None
        assert result.status_line == "✅ Successful"
        assert result.is_success

        assert result.exception is None

    def test_run_build_throwing_step_should_be_handled(self):
        projects = {get_project_with_stages({"build": "Throwing Build"})}
<<<<<<< HEAD
        run_plan = {
            TestStage.build(): {ProjectExecution.always_run(p) for p in projects}
        }
        run_properties = initiate_run_properties(
=======
        run_plan = {TestStage.build(): projects}
        run_properties = construct_run_properties(
>>>>>>> 3d8a5e65
            config=config_values,
            properties=properties_values,
            run_plan=run_plan,
            all_projects=projects,
        )
        accumulator = RunResult(run_properties=run_properties)
        logger = logging.getLogger()
        collection = StepsCollection(logger)
        executor = Steps(logger, run_properties, collection)

        result = run_build(accumulator, executor, None)
        assert not result.has_results
        assert result.status_line == "❗ Failed with exception"

        assert result.exception.message == "this is not good"
        assert result.exception.stage == TestStage.build().name
        assert result.exception.project_name == "test"
        assert result.exception.executor == "Throwing Build"

    def test_build_clean_output(self):
        result = self.runner.invoke(
            main_group,
            [
                "build",
                "-c",
                str(self.config_path),
                "-p",
                str(self.run_properties_path),
                "clean",
                "--filter",
                "non_existing_project",
            ],
        )

        assert "Nothing to clean" in result.output<|MERGE_RESOLUTION|>--- conflicted
+++ resolved
@@ -84,15 +84,10 @@
 
     def test_run_build_throwing_step_should_be_handled(self):
         projects = {get_project_with_stages({"build": "Throwing Build"})}
-<<<<<<< HEAD
         run_plan = {
             TestStage.build(): {ProjectExecution.always_run(p) for p in projects}
         }
-        run_properties = initiate_run_properties(
-=======
-        run_plan = {TestStage.build(): projects}
         run_properties = construct_run_properties(
->>>>>>> 3d8a5e65
             config=config_values,
             properties=properties_values,
             run_plan=run_plan,
