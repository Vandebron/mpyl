--- conflicted
+++ resolved
@@ -1,7 +1,5 @@
-import platform
 import re
 
-import pytest
 from click.testing import CliRunner
 
 from src.mpyl import main_group, add_commands
@@ -46,29 +44,6 @@
             result.output,
         )
 
-<<<<<<< HEAD
-=======
-    def test_show_project_not_found_output(self):
-        result = self.runner.invoke(
-            main_group,
-            ["projects", "-c", str(self.config_path), "show", "job"],
-        )
-        assert re.match(r"Project .* not found", result.output)
-
-    def test_show_project_output(self):
-        result = self.runner.invoke(
-            main_group,
-            [
-                "projects",
-                "-c",
-                str(self.config_path),
-                "show",
-                "tests/projects/job/deployment/project.yml",
-            ],
-        )
-        assert_roundtrip(self.resource_path / "show_project_text.txt", result.output)
-
->>>>>>> 104c22af
     def test_list_projects_output(self):
         result = self.runner.invoke(
             main_group,
