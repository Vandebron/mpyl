mpylVersion: 1.4.12
vcs:
  git:
    mainBranch: 'main'
    remote:
      url: 'https://github.com/acme/repo.git'
      userName: !ENV ${GIT_CREDENTIALS_USR:git-user}
      password: !ENV ${GIT_CREDENTIALS_PSW:git-password}
  github:
    repository: 'Vandebron/mpyl'
    token: !ENV ${GITHUB_TOKEN}
    app:
      privateKeyPath: 'mpyl-pipeline.private-key.pem'
      appId: '295700'
slack:
  botToken: !ENV ${SLACK_TOKEN}
  icons:
    building: '60fpsparrot'
    success: 'thug-parrot'
    failure: 'sadparrot'
jira:
  site: 'https://atlassian.net'
  userName: !ENV ${JIRA_USER_PASSWORD_USR:jira_user}
  password: !ENV ${JIRA_USER_PASSWORD_PSW:jira_password}
  ticketPattern: '[A-Za-z]{2,}-\d+'
docker:
  defaultRegistry: !ENV ${DOCKER_HOST_NAME:docker_host}
  registries:
    - hostName: !ENV ${DOCKER_HOST_NAME:docker_host}
      userName: !ENV ${DOCKER_REGISTRY_USR:docker_user}
      password: !ENV ${DOCKER_REGISTRY_PSW:docker_password}
  build:
    rootFolder: '.'
    buildTarget: 'builder'
    testTarget: 'tester'
    dockerFileName: 'Dockerfile-mpl'
sbt:
  command: 'sbt'
  clientCommand: 'sbtn'
  testWithCoverage: !ENV ${SBT_RUN_WITH_COVERAGE:true}
  verbose: true
  javaOpts: '-Xmx4G -Xms4G -XX:+UseG1GC -XX:+CMSClassUnloadingEnabled -Xss2M'
  sbtOpts: 'user.timezone=GMT jline.terminal=jline.UnixTerminal'
whiteLists:
  default: ["VPN"]
  addresses:
    - name: "VPN"
      all: ["10.0.0.1"]
    - name: 'Outside-World'
      all: ['0.0.0.0/0']
    - name: 'K8s-Test'
      all: ['1.2.3.0', '1.2.3.1']
cypress:
  cypressSourceCodePath: 'test_resources/cypress'
kubernetes:
<<<<<<< HEAD
  clusters:
    - name: test
      clusterId: c-xxxxx
      projectId: p-11111
      clusterEnv: test
      context: digital-k8s-test
    - name: acce
      clusterId: c-zzzzz
      projectId: p-22222
      clusterEnv: acce
      context: digital-k8s-acce
    - name: prd
      clusterId: c-ccccc
      projectId: p-33333
      clusterEnv: prd
      context: digital-k8s-prod
  mainCluster:
    pr: MISSING
    test: test
    acceptance: MISSING
    production: MISSING
=======
  deploymentStrategy:
    type: 'RollingUpdate'
    rollingUpdate:
      maxSurge: "25%"
      maxUnavailable: "25%"
  rancher:
    cluster:
      test:
        clusterId: c-xxxxx
        projectId: p-11111
        clusterEnv: test
        context: digital-k8s-test
      acceptance:
        clusterId: c-zzzzz
        projectId: p-22222
        clusterEnv: acce
        context: digital-k8s-acce
      production:
        clusterId: c-ccccc
        projectId: p-33333
        clusterEnv: prd
        context: digital-k8s-prod
>>>>>>> 9db76985
s3:
  accessKeyId: !ENV ${AWS_ACCESS_KEY_ID:aws_access_key_id}
  secretAccessKey: !ENV ${AWS_SECRET_ACCESS_KEY:aws_secret_access_key}
project: # default values
  allowedMaintainers: ['Team1', 'Team2', 'MPyL']
  deployment:
    traefik:
      enabled: true
      hosts:
        - host:
            pr: "Host(`{SERVICE-NAME}-{PR-NUMBER}.test-backend.nl`)"
            test: "Host(`{namespace}-{SERVICE-NAME}.test-backend.nl`)"
            acceptance: "Host(`{namespace}-{SERVICE-NAME}.acce-backend.nl`)"
            production: "Host(`{namespace}-{SERVICE-NAME}.prod-backend.nl`)"
          tls:
            all: "le-custom-prod-wildcard-cert"
          whitelists:
            all: ["VPN"]
          insecure: false
    kubernetes:
      imagePullSecrets:
        - name: 'acme-registry'
      job:
        ttlSecondsAfterFinished:
          all: 3600
        activeDeadlineSeconds:
          pr: 10
          test: 15
          acceptance: 30
          production: 50
      resources:
        instances:
          pr: 1
          test: 1
          acceptance: 1
          production: 3
        limit:
          cpus:
            pr: 0.5
            test: 0.5
            acceptance: 0.5
            production: 1.0
          mem:
            pr: 1024
            test: 1024
            acceptance: 1024
            production: 2048
      startupProbe:
        path:
          all: '/health'
        initialDelaySeconds: 4  # 0 - We expect service to rarely be up within 4 secs.
        periodSeconds: 2  # 10 - We want the service to become available as soon as possible
        timeoutSeconds: 3  # 1 - If the app is very busy during the startup stage, 1 second might be too fast
        successThreshold: 1  # 1 - We want the service to become available as soon as possible
        failureThreshold: 60  # 3 - 4 + 60 * 2 = more than 2 minutes
      livenessProbe:
        path:
          all: '/health'
        periodSeconds: 30  # 10
        timeoutSeconds: 20  # 1 - Busy apps may momentarily have long timeouts
        successThreshold: 1  # 1
        failureThreshold: 3  # 3
      metrics:
        path: '/metrics'
        enabled: true<|MERGE_RESOLUTION|>--- conflicted
+++ resolved
@@ -53,7 +53,11 @@
 cypress:
   cypressSourceCodePath: 'test_resources/cypress'
 kubernetes:
-<<<<<<< HEAD
+  deploymentStrategy:
+    type: 'RollingUpdate'
+    rollingUpdate:
+      maxSurge: "25%"
+      maxUnavailable: "25%"
   clusters:
     - name: test
       clusterId: c-xxxxx
@@ -75,30 +79,6 @@
     test: test
     acceptance: MISSING
     production: MISSING
-=======
-  deploymentStrategy:
-    type: 'RollingUpdate'
-    rollingUpdate:
-      maxSurge: "25%"
-      maxUnavailable: "25%"
-  rancher:
-    cluster:
-      test:
-        clusterId: c-xxxxx
-        projectId: p-11111
-        clusterEnv: test
-        context: digital-k8s-test
-      acceptance:
-        clusterId: c-zzzzz
-        projectId: p-22222
-        clusterEnv: acce
-        context: digital-k8s-acce
-      production:
-        clusterId: c-ccccc
-        projectId: p-33333
-        clusterEnv: prd
-        context: digital-k8s-prod
->>>>>>> 9db76985
 s3:
   accessKeyId: !ENV ${AWS_ACCESS_KEY_ID:aws_access_key_id}
   secretAccessKey: !ENV ${AWS_SECRET_ACCESS_KEY:aws_secret_access_key}
