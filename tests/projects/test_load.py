import traceback
from pathlib import Path

import jsonschema

from src.mpyl.project import load_project
from src.mpyl.projects import ProjectWithDependents
from tests.projects.find import load_projects, find_dependencies
from tests.test_resources import test_data


class TestProjectLoad:
    def test_load_all_projects(self):
        with test_data.get_repo() as repo:
            for project in repo.find_projects():
                try:
                    load_project(repo.root_dir, Path(project), True)
                except jsonschema.exceptions.ValidationError as exc:
                    traceback.print_exc()
                    assert exc == project

    def test_load_all_project_dependencies(self):
        with test_data.get_repo() as repo:
            projects = load_projects(repo.root_dir, repo.find_projects())
            dependencies = list(map(lambda p: find_dependencies(p, projects), projects))
            deps: dict[str, ProjectWithDependents] = dict(
                map(lambda d: (d.name, d), dependencies)
            )

<<<<<<< HEAD
            assert len(dependencies) == 7
=======
            assert len(dependencies) == 12
>>>>>>> 104c22af
            assert len(deps["job"].dependent_projects) == 1
            assert len(deps["sbtservice"].dependent_projects) == 0<|MERGE_RESOLUTION|>--- conflicted
+++ resolved
@@ -27,10 +27,5 @@
                 map(lambda d: (d.name, d), dependencies)
             )
 
-<<<<<<< HEAD
-            assert len(dependencies) == 7
-=======
-            assert len(dependencies) == 12
->>>>>>> 104c22af
             assert len(deps["job"].dependent_projects) == 1
             assert len(deps["sbtservice"].dependent_projects) == 0